--- conflicted
+++ resolved
@@ -1,9 +1,4 @@
 #!/bin/bash
 ./noSudoBoot.sh
 
-<<<<<<< HEAD
-sudo ./sudoBoot.sh
-=======
-source install/setup.bash && \
-ros2 run rqt_image_view rqt_image_view
->>>>>>> d56eb3fa
+sudo ./sudoBoot.sh