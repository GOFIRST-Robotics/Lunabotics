# This ROS 2 node contains code for the swerve drivetrain subsystem of the robot.
# Original Author: Akshat Arinav <arina004@umn.edu> in Fall 2023
# Maintainer: Anthony Brogni <brogn002@umn.edu>
# Last Updated: February 2024 by Anthony Brogni

import math

# Import the ROS 2 module
import rclpy
from rclpy.node import Node

# Import ROS 2 formatted message types
from geometry_msgs.msg import Twist
from std_msgs.msg import Float64

# Import custom ROS 2 interfaces
from rovr_interfaces.srv import Stop, Drive, MotorCommandSet, MotorCommandGet
from rovr_interfaces.msg import AbsoluteEncoders


# This class represents an individual swerve module
class SwerveModule:
    def __init__(self, drive_motor, turning_motor, drivetrain):
        self.drive_motor_can_id = drive_motor
        self.turning_motor_can_id = turning_motor
        self.encoder_offset = 0
        self.current_absolute_angle = None
        self.gazebo_wheel = None
        self.gazebo_swerve = None
        self.prev_angle = 0.0
        self.drivetrain = drivetrain

    def set_power(self, power: float) -> None:
        self.drivetrain.cli_motor_set.call_async(MotorCommandSet.Request(can_id=self.drive_motor_can_id, type="duty_cycle", value=power))

    def set_angle(self, angle: float) -> None:
        angle = (360 - angle) % 360

        self.drivetrain.cli_motor_set.call_async(
            MotorCommandSet.Request(
                can_id=self.turning_motor_can_id, type="position", value=(angle - self.encoder_offset) * self.drivetrain.STEERING_MOTOR_GEAR_RATIO
            )
        )

    def reset(self, current_relative_angle) -> None:
        self.encoder_offset = self.current_absolute_angle - current_relative_angle
        self.drivetrain.get_logger().info(f"CAN ID {self.turning_motor_can_id} Absolute Encoder angle offset set to: {self.encoder_offset}")
        self.set_angle(0)  # Rotate the module to the 0 degree position

    def set_state(self, power: float, angle: float) -> None:
        self.set_angle(angle)
        self.set_power(power)
        if self.drivetrain.GAZEBO_SIMULATION:
            self.publish_gazebo(power, angle)

    def set_gazebo_pubs(self, wheel, swerve):
        self.gazebo_wheel = wheel
        self.gazebo_swerve = swerve

    def publish_gazebo(self, power: float, angle: float) -> None:
        # Convert from counterclockwise -> clockwise
        angle = (360 - angle) % 360
        # Convert from degrees to radians
        rad = angle * math.pi / 180

        speed = power * 5
        self.gazebo_wheel.publish(Float64(data=speed))
        self.gazebo_swerve.publish(Float64(data=rad))


# This class represents the drivetrain as a whole (4 swerve modules)
class DrivetrainNode(Node):
    def __init__(self):
        """Initialize the ROS 2 drivetrain node."""
        super().__init__("drivetrain")

        # Define default values for our ROS parameters below #
        self.declare_parameter("FRONT_LEFT_DRIVE", 10)
        self.declare_parameter("FRONT_LEFT_TURN", 4)
        self.declare_parameter("FRONT_RIGHT_DRIVE", 9)
        self.declare_parameter("FRONT_RIGHT_TURN", 3)
        self.declare_parameter("BACK_LEFT_DRIVE", 7)
        self.declare_parameter("BACK_LEFT_TURN", 6)
        self.declare_parameter("BACK_RIGHT_DRIVE", 8)
        self.declare_parameter("BACK_RIGHT_TURN", 4)
        self.declare_parameter("HALF_WHEEL_BASE", 0.5)
        self.declare_parameter("HALF_TRACK_WIDTH", 0.5)
        self.declare_parameter("STEERING_MOTOR_GEAR_RATIO", 40)
<<<<<<< HEAD
        self.declare_parameter("FRONT_LEFT_MAGNET_OFFSET", 911)
        self.declare_parameter("FRONT_RIGHT_MAGNET_OFFSET", 321)
        self.declare_parameter("BACK_LEFT_MAGNET_OFFSET", 1015)
        self.declare_parameter("BACK_RIGHT_MAGNET_OFFSET", 294)
=======
        self.declare_parameter("FRONT_LEFT_MAGNET_OFFSET", 97)
        self.declare_parameter("FRONT_RIGHT_MAGNET_OFFSET", 873)
        self.declare_parameter("BACK_LEFT_MAGNET_OFFSET", 50)
        self.declare_parameter("BACK_RIGHT_MAGNET_OFFSET", 647)
>>>>>>> 03d39800
        self.declare_parameter("ABSOLUTE_ENCODER_COUNTS", 1024)
        self.declare_parameter("GAZEBO_SIMULATION", False)

        # Assign the ROS Parameters to member variables below #
        self.FRONT_LEFT_DRIVE = self.get_parameter("FRONT_LEFT_DRIVE").value
        self.FRONT_LEFT_TURN = self.get_parameter("FRONT_LEFT_TURN").value
        self.FRONT_RIGHT_DRIVE = self.get_parameter("FRONT_RIGHT_DRIVE").value
        self.FRONT_RIGHT_TURN = self.get_parameter("FRONT_RIGHT_TURN").value
        self.BACK_LEFT_DRIVE = self.get_parameter("BACK_LEFT_DRIVE").value
        self.BACK_LEFT_TURN = self.get_parameter("BACK_LEFT_TURN").value
        self.BACK_RIGHT_DRIVE = self.get_parameter("BACK_RIGHT_DRIVE").value
        self.BACK_RIGHT_TURN = self.get_parameter("BACK_RIGHT_TURN").value
        self.HALF_WHEEL_BASE = self.get_parameter("HALF_WHEEL_BASE").value
        self.HALF_TRACK_WIDTH = self.get_parameter("HALF_TRACK_WIDTH").value
        self.STEERING_MOTOR_GEAR_RATIO = self.get_parameter("STEERING_MOTOR_GEAR_RATIO").value
        self.FRONT_LEFT_MAGNET_OFFSET = self.get_parameter("FRONT_LEFT_MAGNET_OFFSET").value
        self.FRONT_RIGHT_MAGNET_OFFSET = self.get_parameter("FRONT_RIGHT_MAGNET_OFFSET").value
        self.BACK_LEFT_MAGNET_OFFSET = self.get_parameter("BACK_LEFT_MAGNET_OFFSET").value
        self.BACK_RIGHT_MAGNET_OFFSET = self.get_parameter("BACK_RIGHT_MAGNET_OFFSET").value
        self.ABSOLUTE_ENCODER_COUNTS = self.get_parameter("ABSOLUTE_ENCODER_COUNTS").value
        self.GAZEBO_SIMULATION = self.get_parameter("GAZEBO_SIMULATION").value

        # Define publishers and subscribers here
        self.cmd_vel_sub = self.create_subscription(Twist, "cmd_vel", self.cmd_vel_callback, 10)
        self.absolute_encoders_sub = self.create_subscription(
            AbsoluteEncoders, "absoluteEncoders", self.absolute_encoders_callback, 10
        )

        if self.GAZEBO_SIMULATION:
            self.gazebo_wheel1_pub = self.create_publisher(Float64, "wheel1/cmd_vel", 10)
            self.gazebo_wheel2_pub = self.create_publisher(Float64, "wheel2/cmd_vel", 10)
            self.gazebo_wheel3_pub = self.create_publisher(Float64, "wheel3/cmd_vel", 10)
            self.gazebo_wheel4_pub = self.create_publisher(Float64, "wheel4/cmd_vel", 10)
            self.gazebo_swerve1_pub = self.create_publisher(Float64, "swerve1/cmd_pos", 10)
            self.gazebo_swerve2_pub = self.create_publisher(Float64, "swerve2/cmd_pos", 10)
            self.gazebo_swerve3_pub = self.create_publisher(Float64, "swerve3/cmd_pos", 10)
            self.gazebo_swerve4_pub = self.create_publisher(Float64, "swerve4/cmd_pos", 10)

        # Define service clients here
        self.cli_motor_set = self.create_client(MotorCommandSet, "motor/set")
        self.cli_motor_get = self.create_client(MotorCommandGet, "motor/get")

        # Define services (methods callable from the outside) here
        self.srv_stop = self.create_service(Stop, "drivetrain/stop", self.stop_callback)
        self.srv_drive = self.create_service(Drive, "drivetrain/drive", self.drive_callback)
        self.srv_calibrate = self.create_service(Stop, "drivetrain/calibrate", self.calibrate_callback)

        # Define timers here
        self.absolute_angle_timer = self.create_timer(0.05, self.absolute_angle_reset)

        # Print the ROS Parameters to the terminal below #
        self.get_logger().info("FRONT_LEFT_DRIVE has been set to: " + str(self.FRONT_LEFT_DRIVE))
        self.get_logger().info("FRONT_LEFT_TURN has been set to: " + str(self.FRONT_LEFT_TURN))
        self.get_logger().info("FRONT_RIGHT_DRIVE has been set to: " + str(self.FRONT_RIGHT_DRIVE))
        self.get_logger().info("FRONT_RIGHT_TURN has been set to: " + str(self.FRONT_RIGHT_TURN))
        self.get_logger().info("BACK_LEFT_DRIVE has been set to: " + str(self.BACK_LEFT_DRIVE))
        self.get_logger().info("BACK_LEFT_TURN has been set to: " + str(self.BACK_LEFT_TURN))
        self.get_logger().info("BACK_RIGHT_DRIVE has been set to: " + str(self.BACK_RIGHT_DRIVE))
        self.get_logger().info("BACK_RIGHT_TURN has been set to: " + str(self.BACK_RIGHT_TURN))
        self.get_logger().info("HALF_WHEEL_BASE has been set to: " + str(self.HALF_WHEEL_BASE))
        self.get_logger().info("HALF_TRACK_WIDTH has been set to: " + str(self.HALF_TRACK_WIDTH))
        self.get_logger().info("STEERING_MOTOR_GEAR_RATIO has been set to: " + str(self.STEERING_MOTOR_GEAR_RATIO))
        self.get_logger().info("FRONT_LEFT_MAGNET_OFFSET has been set to: " + str(self.FRONT_LEFT_MAGNET_OFFSET))
        self.get_logger().info("FRONT_RIGHT_MAGNET_OFFSET has been set to: " + str(self.FRONT_RIGHT_MAGNET_OFFSET))
        self.get_logger().info("BACK_LEFT_MAGNET_OFFSET has been set to: " + str(self.BACK_LEFT_MAGNET_OFFSET))
        self.get_logger().info("BACK_RIGHT_MAGNET_OFFSET has been set to: " + str(self.BACK_RIGHT_MAGNET_OFFSET))
        self.get_logger().info("ABSOLUTE_ENCODER_COUNTS has been set to: " + str(self.ABSOLUTE_ENCODER_COUNTS))
        self.get_logger().info("GAZEBO_SIMULATION has been set to: " + str(self.GAZEBO_SIMULATION))

        # Create each swerve module using
        self.front_left = SwerveModule(self.FRONT_LEFT_DRIVE, self.FRONT_LEFT_TURN, self)
        self.front_right = SwerveModule(self.FRONT_RIGHT_DRIVE, self.FRONT_RIGHT_TURN, self)
        self.back_left = SwerveModule(self.BACK_LEFT_DRIVE, self.BACK_LEFT_TURN, self)
        self.back_right = SwerveModule(self.BACK_RIGHT_DRIVE, self.BACK_RIGHT_TURN, self)

        if self.GAZEBO_SIMULATION:
            self.front_left.set_gazebo_pubs(self.gazebo_wheel1_pub, self.gazebo_swerve1_pub)
            self.front_right.set_gazebo_pubs(self.gazebo_wheel3_pub, self.gazebo_swerve3_pub)
            self.back_left.set_gazebo_pubs(self.gazebo_wheel4_pub, self.gazebo_swerve4_pub)
            self.back_right.set_gazebo_pubs(self.gazebo_wheel2_pub, self.gazebo_swerve2_pub)

    def absolute_angle_reset(self):
        # self.front_left was chosen arbitrarily
        if self.front_left.current_absolute_angle is not None:
            print("Absolute Encoder angles reset")

            # future.result().data will contain the position of the MOTOR (not the wheel) in degrees. Divide this by the gear ratio to get the wheel position.
            front_left_future = self.cli_motor_get.call_async(MotorCommandGet.Request(type="position", can_id=self.FRONT_LEFT_TURN))
            front_left_future.add_done_callback(lambda future: self.front_left.reset(future.result().data / self.STEERING_MOTOR_GEAR_RATIO))

            # future.result().data will contain the position of the MOTOR (not the wheel) in degrees. Divide this by the gear ratio to get the wheel position.
            front_right_future = self.cli_motor_get.call_async(MotorCommandGet.Request(type="position", can_id=self.FRONT_RIGHT_TURN))
            front_right_future.add_done_callback(lambda future: self.front_right.reset(future.result().data / self.STEERING_MOTOR_GEAR_RATIO))

            # future.result().data will contain the position of the MOTOR (not the wheel) in degrees. Divide this by the gear ratio to get the wheel position.
            back_left_future = self.cli_motor_get.call_async(MotorCommandGet.Request(type="position", can_id=self.BACK_LEFT_TURN))
            back_left_future.add_done_callback(lambda future: self.back_left.reset(future.result().data / self.STEERING_MOTOR_GEAR_RATIO))

            # future.result().data will contain the position of the MOTOR (not the wheel) in degrees. Divide this by the gear ratio to get the wheel position.
            back_right_future = self.cli_motor_get.call_async(MotorCommandGet.Request(type="position", can_id=self.BACK_RIGHT_TURN))
            back_right_future.add_done_callback(lambda future: self.back_right.reset(future.result().data / self.STEERING_MOTOR_GEAR_RATIO))
            
            self.absolute_angle_timer.cancel()

    # Define subsystem methods here
    def drive(self, forward_power: float, horizontal_power: float, turning_power: float) -> None:
        """This method drives the robot with the desired forward, horizontal and turning power."""

        # reverse turning direction
        turning_power *= -1

        # Do not change the angle of the modules if the robot is being told to stop
        if abs(forward_power) < 0.05 and abs(horizontal_power) < 0.05 and abs(turning_power) < 0.05:
            self.front_left.set_state(0.0, self.front_left.prev_angle)
            self.front_right.set_state(0.0, self.front_right.prev_angle)
            self.back_left.set_state(0.0, self.back_left.prev_angle)
            self.back_right.set_state(0.0, self.back_right.prev_angle)
            return

        # Vector layouts = [Drive Power, Drive Direction(Degrees from forwards going counterclockwise)]
        # Intermediate equations to simplify future expressions
        A = horizontal_power - turning_power * self.HALF_WHEEL_BASE
        B = horizontal_power + turning_power * self.HALF_WHEEL_BASE
        C = forward_power - turning_power * self.HALF_TRACK_WIDTH
        D = forward_power + turning_power * self.HALF_TRACK_WIDTH

        # Gives the desired speed and angle for each module
        # Note: Angle has range from 0 to 360 degrees to make future calculations easier
        front_left_vector = [math.sqrt(B**2 + D**2), ((math.atan2(B, D) * 180 / math.pi) + 360) % 360]
        front_right_vector = [math.sqrt(B**2 + C**2), ((math.atan2(B, C) * 180 / math.pi) + 360) % 360]
        back_left_vector = [math.sqrt(A**2 + D**2), ((math.atan2(A, D) * 180 / math.pi) + 360) % 360]
        back_right_vector = [math.sqrt(A**2 + C**2), ((math.atan2(A, C) * 180 / math.pi) + 360) % 360]

        # Normalize wheel speeds if necessary
        largest_power = max(
            [abs(front_left_vector[0]), abs(front_right_vector[0]), abs(back_left_vector[0]), abs(back_right_vector[0])]
        )
        if largest_power > 1.0:
            front_left_vector[0] = front_left_vector[0] / largest_power
            front_right_vector[0] = front_right_vector[0] / largest_power
            back_left_vector[0] = back_left_vector[0] / largest_power
            back_right_vector[0] = back_right_vector[0] / largest_power

        # Note: no module should ever have to rotate more than 90 degrees from its current angle
        if (
            abs(front_left_vector[1] - self.front_left.prev_angle) > 90
            and abs(front_left_vector[1] - self.front_left.prev_angle) < 270
        ):
            front_left_vector[1] = (front_left_vector[1] + 180) % 360
            # reverse speed of the module
            front_left_vector[0] = front_left_vector[0] * -1
        if (
            abs(front_right_vector[1] - self.front_right.prev_angle) > 90
            and abs(front_right_vector[1] - self.front_right.prev_angle) < 270
        ):
            front_right_vector[1] = (front_right_vector[1] + 180) % 360
            # reverse speed of the module
            front_right_vector[0] = front_right_vector[0] * -1
        if (
            abs(back_left_vector[1] - self.back_left.prev_angle) > 90
            and abs(back_left_vector[1] - self.back_left.prev_angle) < 270
        ):
            back_left_vector[1] = (back_left_vector[1] + 180) % 360
            # reverse speed of the module
            back_left_vector[0] = back_left_vector[0] * -1
        if (
            abs(back_right_vector[1] - self.back_right.prev_angle) > 90
            and abs(back_right_vector[1] - self.back_right.prev_angle) < 270
        ):
            back_right_vector[1] = (back_right_vector[1] + 180) % 360
            # reverse speed of the module
            back_right_vector[0] = back_right_vector[0] * -1

        self.front_left.set_state(front_left_vector[0], front_left_vector[1])
        self.front_right.set_state(front_right_vector[0], front_right_vector[1])
        self.back_left.set_state(back_left_vector[0], back_left_vector[1])
        self.back_right.set_state(back_right_vector[0], back_right_vector[1])

        # Update the prev_angle of each module
        self.front_left.prev_angle = front_left_vector[1]
        self.front_right.prev_angle = front_right_vector[1]
        self.back_left.prev_angle = back_left_vector[1]
        self.back_right.prev_angle = back_right_vector[1]

    def stop(self) -> None:
        """This method stops the drivetrain."""
        self.drive(0.0, 0.0, 0.0)

    # Define service callback methods here

    def stop_callback(self, request, response):
        """This service request stops the drivetrain."""
        self.stop()
        response.success = 0  # indicates success
        return response

    def drive_callback(self, request, response):
        """This service request drives the robot with the specified speeds."""
        self.drive(request.forward_power, request.horizontal_power, request.turning_power)
        response.success = 0  # indicates success
        return response

    def calibrate_callback(self, request, response):
        """This service request calibrates the drivetrain."""
        if self.front_left.current_absolute_angle is not None:
            # future.result().data will contain the position of the MOTOR (not the wheel) in degrees. Divide this by the gear ratio to get the wheel position.
            front_left_future = self.cli_motor_get.call_async(MotorCommandGet.Request(type="position", can_id=self.FRONT_LEFT_TURN))
            front_left_future.add_done_callback(lambda future: self.front_left.reset(future.result().data / self.STEERING_MOTOR_GEAR_RATIO))

            # future.result().data will contain the position of the MOTOR (not the wheel) in degrees. Divide this by the gear ratio to get the wheel position.
            front_right_future = self.cli_motor_get.call_async(MotorCommandGet.Request(type="position", can_id=self.FRONT_RIGHT_TURN))
            front_right_future.add_done_callback(lambda future: self.front_right.reset(future.result().data / self.STEERING_MOTOR_GEAR_RATIO))

            # future.result().data will contain the position of the MOTOR (not the wheel) in degrees. Divide this by the gear ratio to get the wheel position.
            back_left_future = self.cli_motor_get.call_async(MotorCommandGet.Request(type="position", can_id=self.BACK_LEFT_TURN))
            back_left_future.add_done_callback(lambda future: self.back_left.reset(future.result().data / self.STEERING_MOTOR_GEAR_RATIO))

            # future.result().data will contain the position of the MOTOR (not the wheel) in degrees. Divide this by the gear ratio to get the wheel position.
            back_right_future = self.cli_motor_get.call_async(MotorCommandGet.Request(type="position", can_id=self.BACK_RIGHT_TURN))
            back_right_future.add_done_callback(lambda future: self.back_right.reset(future.result().data / self.STEERING_MOTOR_GEAR_RATIO))

            response.success = 0  # indicates success
        else:
            response.success = 1  # indicates failure
        return response

    # Define subscriber callback methods here

    def cmd_vel_callback(self, msg: Twist) -> None:
        """This method is called whenever a message is received on the cmd_vel topic."""
        self.drive(msg.linear.y, msg.linear.x, msg.angular.z)

    def absolute_encoders_callback(self, msg: AbsoluteEncoders) -> None:
        """This method is called whenever a message is received on the absoluteEncoders topic."""
        front_left_adjusted = (msg.front_left_encoder - self.FRONT_LEFT_MAGNET_OFFSET) % self.ABSOLUTE_ENCODER_COUNTS
        front_right_adjusted = (msg.front_right_encoder - self.FRONT_RIGHT_MAGNET_OFFSET) % self.ABSOLUTE_ENCODER_COUNTS
        back_left_adjusted = (msg.back_left_encoder - self.BACK_LEFT_MAGNET_OFFSET) % self.ABSOLUTE_ENCODER_COUNTS
        back_right_adjusted = (msg.back_right_encoder - self.BACK_RIGHT_MAGNET_OFFSET) % self.ABSOLUTE_ENCODER_COUNTS
        self.front_left.current_absolute_angle = 360 * front_left_adjusted / self.ABSOLUTE_ENCODER_COUNTS
        self.front_right.current_absolute_angle = 360 * front_right_adjusted / self.ABSOLUTE_ENCODER_COUNTS
        self.back_left.current_absolute_angle = 360 * back_left_adjusted / self.ABSOLUTE_ENCODER_COUNTS
        self.back_right.current_absolute_angle = 360 * back_right_adjusted / self.ABSOLUTE_ENCODER_COUNTS


def main(args=None):
    """The main function."""
    rclpy.init(args=args)

    node = DrivetrainNode()
    node.get_logger().info("Initializing the Drivetrain subsystem!")
    rclpy.spin(node)

    node.destroy_node()
    rclpy.shutdown()


# This code does NOT run if this file is imported as a module
if __name__ == "__main__":
    main()<|MERGE_RESOLUTION|>--- conflicted
+++ resolved
@@ -86,17 +86,10 @@
         self.declare_parameter("HALF_WHEEL_BASE", 0.5)
         self.declare_parameter("HALF_TRACK_WIDTH", 0.5)
         self.declare_parameter("STEERING_MOTOR_GEAR_RATIO", 40)
-<<<<<<< HEAD
-        self.declare_parameter("FRONT_LEFT_MAGNET_OFFSET", 911)
-        self.declare_parameter("FRONT_RIGHT_MAGNET_OFFSET", 321)
-        self.declare_parameter("BACK_LEFT_MAGNET_OFFSET", 1015)
-        self.declare_parameter("BACK_RIGHT_MAGNET_OFFSET", 294)
-=======
         self.declare_parameter("FRONT_LEFT_MAGNET_OFFSET", 97)
         self.declare_parameter("FRONT_RIGHT_MAGNET_OFFSET", 873)
         self.declare_parameter("BACK_LEFT_MAGNET_OFFSET", 50)
         self.declare_parameter("BACK_RIGHT_MAGNET_OFFSET", 647)
->>>>>>> 03d39800
         self.declare_parameter("ABSOLUTE_ENCODER_COUNTS", 1024)
         self.declare_parameter("GAZEBO_SIMULATION", False)
 
