# This ROS 2 node contains code for the swerve drivetrain subsystem of the robot.
# Original Author: Anthony Brogni <brogn002@umn.edu> in Fall 2023
# Maintainer: Anthony Brogni <brogn002@umn.edu>
# Last Updated: October 2023

# Import the ROS 2 module
import rclpy
from rclpy.node import Node

# Import ROS 2 formatted message types
from geometry_msgs.msg import Twist

# Import custom ROS 2 interfaces
from rovr_interfaces.srv import MotorCommandSet
from rovr_interfaces.srv import Stop, Drive


# This class represents an individual swerve module
class SwerveModule:
    def __init__(self, drive_motor, turning_motor):
        self.drive_motor_can_id = drive_motor
        self.turning_motor_can_id = turning_motor
        pass  # TODO: Finish implementing this constructor

    def set_power(self, power: float) -> None:
        pass  # TODO: Implement this method

    def set_angle(self, angle: float) -> None:
        pass  # TODO: Implement this method

    def get_absolute_angle(self) -> float:
        pass  # TODO: Implement this method

    def set_state(self, power: float, angle: float) -> None:
        self.setPower(power)
        self.setAngle(angle)


# This class represents the drivetrain as a whole (4 swerve modules)
class DrivetrainNode(Node):
    def __init__(self):
        """Initialize the ROS 2 drivetrain node."""
        super().__init__("drivetrain")

        # Define publishers and subscribers here
        self.cmd_vel_sub = self.create_subscription(Twist, "cmd_vel", self.cmd_vel_callback, 10)

        # Define service clients here
        self.cli_motor_set = self.create_client(MotorCommandSet, "motor/set")

        # Define services (methods callable from the outside) here
        self.srv_stop = self.create_service(Stop, "drivetrain/stop", self.stop_callback)
        self.srv_drive = self.create_service(Drive, "drivetrain/drive", self.drive_callback)

        # TODO: Instantiate 4 SwerveModule objects below (back_left, back_right, front_left, front_right)

    # Define subsystem methods here
<<<<<<< HEAD
    def drive(self, forward_power, horizontal_power, turning_power):
=======
    def drive(self, forward_power: float, turning_power: float) -> None:
>>>>>>> 5d0db071
        """This method drives the robot with the desired forward power and turning power."""

        # TODO: This drive() method will need to be completely rewritten for swerve
        # Look up swerve drive kinematics equations and write code here to implement them
        # Essentially, we need to take the forward_power, horizontal_power, and turning_power
        # and compute the what the angles and powers of all 4 swerve modules should be

        left_power = forward_power - turning_power
        right_power = forward_power + turning_power

        # Desaturate the wheel speeds if needed
        greater_input = max(abs(left_power), abs(right_power))
        if greater_input > 1.0:
            left_power /= greater_input
            right_power /= greater_input

        # Multiply power by -1 to invert motor direction
        # TODO: Instead of directly calling the motor services like below, utilize the setPower() and setAngle()
        # methods of the SwerveModule objects
        self.cli_motor_set.call_async(
            MotorCommandSet.Request(type="duty_cycle", can_id=self.FRONT_LEFT_DRIVE, value=left_power * -1)
        )
        self.cli_motor_set.call_async(
            MotorCommandSet.Request(type="duty_cycle", can_id=self.BACK_LEFT_DRIVE, value=left_power * -1)
        )
        self.cli_motor_set.call_async(
            MotorCommandSet.Request(type="duty_cycle", can_id=self.FRONT_RIGHT_DRIVE, value=right_power * -1)
        )
        self.cli_motor_set.call_async(
            MotorCommandSet.Request(type="duty_cycle", can_id=self.BACK_RIGHT_DRIVE, value=right_power * -1)
        )

    def stop(self) -> None:
        """This method stops the drivetrain."""
        self.drive(0.0, 0.0, 0.0)

    # Define service callback methods here
    def stop_callback(self, request, response):
        """This service request stops the drivetrain."""
        self.stop()
        response.success = 0  # indicates success
        return response

    def drive_callback(self, request, response):
        """This service request drives the robot with the specified speeds."""
        self.drive(request.forward_power, request.horizontal_power, request.turning_power) # TODO: You will need to modify the Drive srv (service) type to add a horizontal_power parameter
        response.success = 0  # indicates success
        return response

    # Define subscriber callback methods here
    def cmd_vel_callback(self, msg: Twist) -> None:
        """This method is called whenever a message is received on the cmd_vel topic."""
        self.drive(msg.linear.x, msg.linear.y, msg.angular.z)  # TODO: Is this correct?


def main(args=None):
    """The main function."""
    rclpy.init(args=args)

    node = DrivetrainNode()
    node.get_logger().info("Initializing the Drivetrain subsystem!")
    rclpy.spin(node)

    node.destroy_node()
    rclpy.shutdown()


# This code does NOT run if this file is imported as a module
if __name__ == "__main__":
    main()<|MERGE_RESOLUTION|>--- conflicted
+++ resolved
@@ -55,11 +55,7 @@
         # TODO: Instantiate 4 SwerveModule objects below (back_left, back_right, front_left, front_right)
 
     # Define subsystem methods here
-<<<<<<< HEAD
-    def drive(self, forward_power, horizontal_power, turning_power):
-=======
-    def drive(self, forward_power: float, turning_power: float) -> None:
->>>>>>> 5d0db071
+    def drive(self, forward_power: float, horizontal_power: float, turning_power: float) -> None:
         """This method drives the robot with the desired forward power and turning power."""
 
         # TODO: This drive() method will need to be completely rewritten for swerve
