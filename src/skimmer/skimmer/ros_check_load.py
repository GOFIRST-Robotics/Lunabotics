--- conflicted
+++ resolved
@@ -18,22 +18,12 @@
 DISTANCETHRESH = 200  # how small should the distance between top and skimmer be before offload (in meters)?
 POLLRATE = 0.2  # Wait time between each distance check (in seconds)
 CONSECUTIVECYCLES = 4  # Make sure the reading is consistent
-<<<<<<< HEAD
-skimmer_height_topic = (
-    "/skimmer/height"  # should be meters, as a displacement from the skimmers starting position, if not, convert
-)
-=======
 skimmer_height_topic = "/skimmer/height"  # should be meters, as a displacement from the skimmers starting position, if not, convert
->>>>>>> caf0e1a5
 
 
 class ros_check_load(Node):
     def __init__(self):
-<<<<<<< HEAD
         self.skimmer_height = 0.5
-=======
-        self.skimmer_height = .5
->>>>>>> caf0e1a5
         self.img_height = 640
         self.errorCount = 0
         self.img_width = 848
@@ -77,19 +67,11 @@
         depth = self.depth_image
 
         # find the degrees of vision occupied by the skimmer belt
-<<<<<<< HEAD
-        perceptionChangeX = (2 * (math.atan((0.5 * SKIMMERSIZEX) / (self.skimmer_height + SKIMMERTOCAM)))) * (
-            180 / math.pi
-        )
-        perceptionChangeY = (2 * (math.atan((0.5 * SKIMMERSIZEY) / (self.skimmer_height + SKIMMERTOCAM)))) * (
-            180 / math.pi
-=======
         perceptionChangeX = (
             (2 * (math.atan((0.5 * SKIMMERSIZEX) / (self.skimmer_height + SKIMMERTOCAM)))) * (180 / math.pi)
         )
         perceptionChangeY = (
             (2 * (math.atan((0.5 * SKIMMERSIZEY) / (self.skimmer_height + SKIMMERTOCAM)))) * (180 / math.pi)
->>>>>>> caf0e1a5
         )
 
         percentFOVx = min(perceptionChangeX / 86, 1)
