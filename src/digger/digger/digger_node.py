--- conflicted
+++ resolved
@@ -86,13 +86,9 @@
         self.DIGGER_ACTUATORS_OFFSET = self.get_parameter("DIGGER_ACTUATORS_OFFSET").value
         self.DIGGER_SAFETY_ZONE = self.get_parameter("DIGGER_SAFETY_ZONE").value
         # Print the ROS Parameters to the terminal below #
-<<<<<<< HEAD
-        self.get_logger().info("digger_lift_manual_power_down has been set to: " + str(self.digger_lift_manual_power_down))
-=======
         self.get_logger().info(
             "digger_lift_manual_power_down has been set to: " + str(self.digger_lift_manual_power_down)
         )
->>>>>>> 083fbe59
         self.get_logger().info("digger_lift_manual_power_up has been set to: " + str(self.digger_lift_manual_power_up))
         self.get_logger().info("DIGGER_MOTOR has been set to: " + str(self.DIGGER_MOTOR))
         self.get_logger().info("DIGGER_ACTUATORS_OFFSET has been set to: " + str(self.DIGGER_ACTUATORS_OFFSET))
@@ -139,13 +135,9 @@
         """This method sets the position of the digger lift and waits until the goal is reached."""
         self.lift_lowering = position > self.current_lift_position
         if self.lift_lowering and (not self.running) and (self.current_lift_position >= self.DIGGER_SAFETY_ZONE):
-<<<<<<< HEAD
-            self.get_logger().warn("WARNING: The digger buckets are not running! Will not lower.", throttle_duration_sec=5)
-=======
             self.get_logger().warn(
                 "WARNING: The digger buckets are not running! Will not lower.", throttle_duration_sec=5
             )
->>>>>>> 083fbe59
             self.stop_lift()  # Stop the lift system
             return
         self.get_logger().info("Setting the lift position to: " + str(position))
@@ -178,13 +170,9 @@
         """This method sets power to the lift system."""
         self.lift_lowering = power < 0
         if self.lift_lowering and (not self.running) and (self.current_lift_position >= self.DIGGER_SAFETY_ZONE):
-<<<<<<< HEAD
-            self.get_logger().warn("WARNING: The digger buckets are not running! Will not lower.", throttle_duration_sec=5)
-=======
             self.get_logger().warn(
                 "WARNING: The digger buckets are not running! Will not lower.", throttle_duration_sec=5
             )
->>>>>>> 083fbe59
             self.stop_lift()  # Stop the lift system
             return
         self.cli_digger_lift_set.call_async(
@@ -206,14 +194,10 @@
                 self.cancel_current_srv = False
                 break
             # If the current is not below the threshold, update the last power time
-<<<<<<< HEAD
-            if not (self.left_linear_actuator_current < self.current_threshold or self.right_linear_actuator_current < self.current_threshold):
-=======
             if not (
                 self.left_linear_actuator_current < self.current_threshold
                 or self.right_linear_actuator_current < self.current_threshold
             ):
->>>>>>> 083fbe59
                 lastPowerTime = time.time()
             time.sleep(0.1)  # We don't want to spam loop iterations too fast
             # self.get_logger().info("time.time() - lastPowerTime is currently: " + str(time.time() - lastPowerTime))
@@ -233,14 +217,10 @@
                 self.cancel_current_srv = False
                 break
             # If the current is not below the threshold, update the last power time
-<<<<<<< HEAD
-            if not (self.left_linear_actuator_current < self.current_threshold or self.right_linear_actuator_current < self.current_threshold):
-=======
             if not (
                 self.left_linear_actuator_current < self.current_threshold
                 or self.right_linear_actuator_current < self.current_threshold
             ):
->>>>>>> 083fbe59
                 lastPowerTime = time.time()
             time.sleep(0.1)  # We don't want to spam loop iterations too fast
             # self.get_logger().info("time.time() - lastPowerTime is currently: " + str(time.time() - lastPowerTime))
@@ -309,13 +289,9 @@
             self.get_logger().warn("WARNING: The digger is not extended enough! Stopping the buckets.")
             self.stop()  # Stop the digger chain
         if self.lift_lowering and (not self.running) and (self.current_lift_position >= self.DIGGER_SAFETY_ZONE):
-<<<<<<< HEAD
-            self.get_logger().warn("WARNING: The digger buckets are not running! Will not lower.", throttle_duration_sec=5)
-=======
             self.get_logger().warn(
                 "WARNING: The digger buckets are not running! Will not lower.", throttle_duration_sec=5
             )
->>>>>>> 083fbe59
             self.stop_lift()  # Stop the lift system
 
     # Define subscriber callback methods here
