# This ROS 2 node contains code for the digger subsystem of the robot.
# Original Author: Anthony Brogni <brogn002@umn.edu> in Fall 2023
# Maintainer: Anthony Brogni <brogn002@umn.edu>
# Last Updated: November 2023

import time

# Import the ROS 2 Python module
import rclpy
from rclpy.node import Node
from rclpy.executors import MultiThreadedExecutor
from rclpy.callback_groups import MutuallyExclusiveCallbackGroup

# Import ROS 2 formatted message types
from std_msgs.msg import Float32MultiArray

# Import custom ROS 2 interfaces
from rovr_interfaces.srv import MotorCommandSet, MotorCommandGet
from rovr_interfaces.srv import SetPower, SetPosition
from rovr_interfaces.msg import Potentiometers
from std_srvs.srv import Trigger


class DiggerNode(Node):
    def __init__(self):
        """Initialize the ROS 2 digger node."""
        super().__init__("digger")

        self.cancel_current_srv = False
        self.long_service_running = False

        # Calling the lift_stop service will cancel any long-running lift services!
        self.stop_lift_cb_group = MutuallyExclusiveCallbackGroup()
        self.service_cb_group = MutuallyExclusiveCallbackGroup()

        # Define service clients here
        self.cli_motor_set = self.create_client(MotorCommandSet, "motor/set")
        self.cli_motor_get = self.create_client(MotorCommandGet, "motor/get")
        self.cli_digger_lift_set = self.create_client(MotorCommandSet, "digger_lift/set")

        # Define services (methods callable from the outside) here
        self.srv_toggle = self.create_service(
            SetPower, "digger/toggle", self.toggle_callback, callback_group=self.service_cb_group
        )
        self.srv_stop = self.create_service(
            Trigger, "digger/stop", self.stop_callback, callback_group=self.service_cb_group
        )
        self.srv_setPower = self.create_service(
            SetPower, "digger/setPower", self.set_power_callback, callback_group=self.service_cb_group
        )
        self.srv_setPosition = self.create_service(
            SetPosition, "lift/setPosition", self.set_position_callback, callback_group=self.service_cb_group
        )
        self.srv_lift_stop = self.create_service(
            Trigger, "lift/stop", self.stop_lift_callback, callback_group=self.stop_lift_cb_group
        )
        self.srv_lift_set_power = self.create_service(
            SetPower, "lift/setPower", self.lift_set_power_callback, callback_group=self.service_cb_group
        )
        self.srv_zero_lift = self.create_service(
            Trigger, "lift/zero", self.zero_lift_callback, callback_group=self.service_cb_group
        )
        self.srv_bottom_lift = self.create_service(
            Trigger, "lift/bottom", self.bottom_lift_callback, callback_group=self.service_cb_group
        )

        # Define subscribers here
        self.linear_actuator_duty_cycle_sub = self.create_subscription(
            Float32MultiArray, "Digger_Current", self.linear_actuator_current_callback, 10
        )
        self.potentiometer_sub = self.create_subscription(Potentiometers, "potentiometers", self.pot_callback, 10)

        # Define default values for our ROS parameters below #
        self.declare_parameter("DIGGER_MOTOR", 3)
        self.declare_parameter("MAX_POS_DIFF", 3)

        # Assign the ROS Parameters to member variables below #
        self.DIGGER_MOTOR = self.get_parameter("DIGGER_MOTOR").value
        self.MAX_POS_DIFF = self.get_parameter("MAX_POS_DIFF").value

        # Print the ROS Parameters to the terminal below #
        self.get_logger().info("DIGGER_MOTOR has been set to: " + str(self.DIGGER_MOTOR))
        self.get_logger().info("MAX_POS_DIFF has been set to: " + str(self.MAX_POS_DIFF))

        # Current state of the digger belt
        self.running = False
        # Current position of the lift motor in potentiometer units (0 to 1023)
        self.current_lift_position = None  # We don't know the current position yet
        # Goal Threshold
        self.goal_threshold = 2  # in potentiometer units (0 to 1023) # TODO: Tune this threshold value if needed
        # Current state of the lift system
        self.lift_running = False

        # Linear Actuator Current Threshold
        self.current_threshold = 0.3
        self.left_linear_actuator_current = 0.0
        self.right_linear_actuator_current = 0.0

    # Define subsystem methods here
    def set_power(self, digger_power: float) -> None:
        """This method sets power to the digger belt."""
        self.running = True
        self.cli_motor_set.call_async(
            MotorCommandSet.Request(type="duty_cycle", can_id=self.DIGGER_MOTOR, value=digger_power)
        )

    def stop(self) -> None:
        """This method stops the digger belt."""
        self.running = False
        self.cli_motor_set.call_async(MotorCommandSet.Request(type="duty_cycle", can_id=self.DIGGER_MOTOR, value=0.0))

    def toggle(self, digger_belt_power: float) -> None:
        """This method toggles the digger belt."""
        if self.running:
            self.stop()
        else:
            self.set_power(digger_belt_power)

    def set_position(self, position: int) -> None:
        """This method sets the position of the digger lift and waits until the goal is reached."""
        if position > self.current_lift_position and not self.running:
            self.get_logger().warn("WARNING: The digger buckets are not running! Will not lower.")
            self.stop_lift()  # Stop the lift system
            return
        self.get_logger().info("Setting the lift position to: " + str(position))
        self.long_service_running = True
        self.cli_digger_lift_set.call_async(
            MotorCommandSet.Request(
                type="position",
                value=float(position),
            )
        )
        # Wait until the goal position goal is reached to return
        while abs(position - self.current_lift_position) > self.goal_threshold:
            if self.cancel_current_srv:
                self.cancel_current_srv = False
                break
            time.sleep(0.1)  # We don't want to spam loop iterations too fast
        self.long_service_running = False
        self.get_logger().info("Done setting the lift position to: " + str(position))

    def stop_lift(self) -> None:
        """This method stops the lift."""
        self.lift_running = False
        self.cli_digger_lift_set.call_async(
            MotorCommandSet.Request(
                type="duty_cycle",
                value=0.0,
            )
        )

    def lift_set_power(self, power: float) -> None:
        """This method sets power to the lift system."""
        self.lift_running = True
        if power < 0 and not self.running:
            self.get_logger().warn("WARNING: The digger buckets are not running! Will not lower.")
            self.stop_lift()  # Stop the lift system
            return
        self.cli_digger_lift_set.call_async(
            MotorCommandSet.Request(
                type="duty_cycle",
                value=power,
            )
        )

    def zero_lift(self) -> None:
        """This method zeros the lift system by slowly raising it until the duty cycle is 0."""
        self.get_logger().info("Zeroing the lift system")
        self.long_service_running = True
        self.lift_set_power(0.05)
<<<<<<< HEAD
        while not (self.left_linear_actuator_current < self.current_threshold or self.right_linear_actuator_current < self.current_threshold):
=======
        while not (
            self.left_linear_actuator_current < self.current_threshold
            or self.right_linear_actuator_current < self.current_threshold
        ):
>>>>>>> 657c91ad
            if self.cancel_current_srv:
                self.cancel_current_srv = False
                break
            time.sleep(0.1)  # We don't want to spam loop iterations too fast
        self.stop_lift()
        self.long_service_running = False
        self.get_logger().info("Done zeroing the lift system")

    def bottom_lift(self) -> None:
        """This method bottoms out the lift system by slowly lowering it until the duty cycle is 0."""
        self.get_logger().info("Bottoming out the lift system")
        self.long_service_running = True
        self.lift_set_power(-0.05)
<<<<<<< HEAD
        while not (self.left_linear_actuator_current < self.current_threshold or self.right_linear_actuator_current < self.current_threshold):
=======
        while not (
            self.left_linear_actuator_current < self.current_threshold
            or self.right_linear_actuator_current < self.current_threshold
        ):
>>>>>>> 657c91ad
            if self.cancel_current_srv:
                self.cancel_current_srv = False
                break
            time.sleep(0.1)  # We don't want to spam loop iterations too fast
        self.stop_lift()
        self.long_service_running = False
        self.get_logger().info("Done bottoming out the lift system")

    # Define service callback methods here
    def set_power_callback(self, request, response):
        """This service request sets power to the digger belt."""
        self.set_power(request.power)
        response.success = True
        return response

    def stop_callback(self, request, response):
        """This service request stops the digger belt."""
        self.stop()
        response.success = True
        return response

    def toggle_callback(self, request, response):
        """This service request toggles the digger belt."""
        self.toggle(request.power)
        response.success = True
        return response

    def set_position_callback(self, request, response):
        """This service request sets the position of the lift."""
        self.set_position(request.position)
        response.success = True
        return response

    def stop_lift_callback(self, request, response):
        """This service request stops the lift system."""
        if self.long_service_running:
            self.cancel_current_srv = True
        self.stop_lift()
        response.success = True
        return response

    def lift_set_power_callback(self, request, response):
        """This service request sets power to the digger belt."""
        self.lift_set_power(request.power)
        response.success = True
        return response

    def zero_lift_callback(self, request, response):
        """This service request zeros the lift system."""
        self.zero_lift()
        response.success = True
        return response

    def bottom_lift_callback(self, request, response):
        """This service request bottoms out the lift system."""
        self.bottom_lift()
        response.success = True
        return response

    # Define the subscriber callback for the potentiometers topic
    def pot_callback(self, msg: Potentiometers):
        """Helps us know whether or not the current goal position has been reached."""
        # Should use the same threshold that is being used in the motor_coontrol_node
        if abs(msg.left_motor_pot - msg.right_motor_pot) > self.MAX_POS_DIFF:
            self.get_logger().error("ERROR: The two potentiometer values are too far apart!")
            self.current_lift_position = None  # We don't know the current position anymore
            self.stop_lift()  # Stop the lift system
        else:
            # Average the two potentiometer values
            self.current_lift_position = (msg.left_motor_pot + msg.right_motor_pot) / 2

    # Define subscriber callback methods here
    def linear_actuator_current_callback(self, linear_acutator_msg):
        self.left_linear_actuator_current = linear_acutator_msg.data[0]
        self.right_linear_actuator_current = linear_acutator_msg.data[1]


def main(args=None):
    """The main function."""
    rclpy.init(args=args)

    node = DiggerNode()
    executor = MultiThreadedExecutor()
    executor.add_node(node)

    node.get_logger().info("Initializing the Digger subsystem!")
    executor.spin()

    node.destroy_node()
    rclpy.shutdown()


# This code does NOT run if this file is imported as a module
if __name__ == "__main__":
    main()<|MERGE_RESOLUTION|>--- conflicted
+++ resolved
@@ -168,14 +168,10 @@
         self.get_logger().info("Zeroing the lift system")
         self.long_service_running = True
         self.lift_set_power(0.05)
-<<<<<<< HEAD
-        while not (self.left_linear_actuator_current < self.current_threshold or self.right_linear_actuator_current < self.current_threshold):
-=======
         while not (
             self.left_linear_actuator_current < self.current_threshold
             or self.right_linear_actuator_current < self.current_threshold
         ):
->>>>>>> 657c91ad
             if self.cancel_current_srv:
                 self.cancel_current_srv = False
                 break
@@ -189,14 +185,10 @@
         self.get_logger().info("Bottoming out the lift system")
         self.long_service_running = True
         self.lift_set_power(-0.05)
-<<<<<<< HEAD
-        while not (self.left_linear_actuator_current < self.current_threshold or self.right_linear_actuator_current < self.current_threshold):
-=======
         while not (
             self.left_linear_actuator_current < self.current_threshold
             or self.right_linear_actuator_current < self.current_threshold
         ):
->>>>>>> 657c91ad
             if self.cancel_current_srv:
                 self.cancel_current_srv = False
                 break
