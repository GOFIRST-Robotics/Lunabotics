--- conflicted
+++ resolved
@@ -19,7 +19,6 @@
     def __init__(self):
         """Initialize the ROS 2 digger node."""
         super().__init__("digger")
-<<<<<<< HEAD
         
         # Try connecting to the Arduino over Serial
         try:
@@ -28,14 +27,10 @@
         except Exception as e:
             self.get_logger().error(str(e))  # If an exception is raised, log it, and then move on
         
-=======
-
->>>>>>> a86d320a
         # Define service clients here
         self.cli_motor_set = self.create_client(MotorCommandSet, "motor/set")
-
+        
         # Define services (methods callable from the outside) here
-<<<<<<< HEAD
         self.srv_toggle = self.create_service(SetPower, 'digger/toggle', self.toggle_callback)
         self.srv_stop = self.create_service(Stop, 'digger/stop', self.stop_callback)
         self.srv_setPower = self.create_service(SetPower, 'digger/setPower', self.set_power_callback)
@@ -44,15 +39,9 @@
         self.srv_retract = self.create_service(LinearActuator, 'digger/retract', self.retract_callback)
         self.srv_read_all = self.create_service(Stop, 'digger/read_all', self.read_all_callback)
         
-=======
-        self.srv_toggle = self.create_service(SetPower, "digger/toggle", self.toggle_callback)
-        self.srv_stop = self.create_service(Stop, "digger/stop", self.stop_callback)
-        self.srv_setPower = self.create_service(SetPower, "digger/setPower", self.set_power_callback)
-
->>>>>>> a86d320a
         # Define motor CAN IDs here
         self.DIGGER = 8
-
+        
         # Current subsystem state
         self.running = False
 
@@ -73,7 +62,6 @@
             self.stop()
         else:
             self.set_power(power)
-<<<<<<< HEAD
             
     # Define linear actuator methods here
     def extend(self, power: int, wait: bool = False):
@@ -101,28 +89,23 @@
         self.arduino.read_all()
 
     # Define digging drum service callback methods here
-=======
-
-    # Define service callback methods here
->>>>>>> a86d320a
     def set_power_callback(self, request, response) -> None:
         """This service request sets power to the digging drum."""
         self.set_power(request.power)
-        response.success = 0  # indicates success
+        response.success = 0 # indicates success
         return response
 
     def stop_callback(self, request, response) -> None:
         """This service request stops the digging drum."""
         self.stop()
-        response.success = 0  # indicates success
+        response.success = 0 # indicates success
         return response
 
     def toggle_callback(self, request, response) -> None:
         """This service request toggles the digging drum."""
         self.toggle(request.power)
-        response.success = 0  # indicates success
+        response.success = 0 # indicates success
         return response
-<<<<<<< HEAD
     
     # Define linear actuator service callback methods here
     def stop_linear_actuator_callback(self, request, response) -> None:
@@ -149,9 +132,6 @@
         response.success = 0 # indicates success
         return response
     
-=======
-
->>>>>>> a86d320a
 
 def main(args=None):
     """The main function."""
