# This ROS 2 node contains code for the digger subsystem of the robot.
# Original Author: Anthony Brogni <brogn002@umn.edu> in Fall 2023
# Maintainer: Anthony Brogni <brogn002@umn.edu>
# Last Updated: November 2023

import time

# Import the ROS 2 Python module
import rclpy
from rclpy.node import Node
from rclpy.executors import MultiThreadedExecutor
from rclpy.callback_groups import MutuallyExclusiveCallbackGroup

# Import ROS 2 formatted message types
from std_msgs.msg import Float32, Float32MultiArray

# Import custom ROS 2 interfaces
from rovr_interfaces.srv import MotorCommandSet, MotorCommandGet
from rovr_interfaces.srv import SetPower, SetPosition
from rovr_interfaces.msg import Potentiometers
from std_srvs.srv import Trigger


class DiggerNode(Node):
    def __init__(self):
        """Initialize the ROS 2 digger node."""
        super().__init__("digger")

        self.cancel_current_srv = False
        self.long_service_running = False

        # Calling the lift_stop service will cancel any long-running lift services!
        self.stop_lift_cb_group = MutuallyExclusiveCallbackGroup()
        self.service_cb_group = MutuallyExclusiveCallbackGroup()

        # Define service clients here
        self.cli_motor_set = self.create_client(MotorCommandSet, "motor/set")
        self.cli_motor_get = self.create_client(MotorCommandGet, "motor/get")
        self.cli_digger_lift_set = self.create_client(MotorCommandSet, "digger_lift/set")

        # Define services (methods callable from the outside) here
        self.srv_toggle = self.create_service(
            SetPower, "digger/toggle", self.toggle_callback, callback_group=self.service_cb_group
        )
        self.srv_stop = self.create_service(
            Trigger, "digger/stop", self.stop_callback, callback_group=self.service_cb_group
        )
        self.srv_setPower = self.create_service(
            SetPower, "digger/setPower", self.set_power_callback, callback_group=self.service_cb_group
        )
        self.srv_setPosition = self.create_service(
            SetPosition, "lift/setPosition", self.set_position_callback, callback_group=self.service_cb_group
        )
        self.srv_lift_stop = self.create_service(
            Trigger, "lift/stop", self.stop_lift_callback, callback_group=self.stop_lift_cb_group
        )
        self.srv_lift_set_power = self.create_service(
            SetPower, "lift/setPower", self.lift_set_power_callback, callback_group=self.service_cb_group
        )
        self.srv_zero_lift = self.create_service(
            Trigger, "lift/zero", self.zero_lift_callback, callback_group=self.service_cb_group
        )
        self.srv_bottom_lift = self.create_service(
            Trigger, "lift/bottom", self.bottom_lift_callback, callback_group=self.service_cb_group
        )

        # Define subscribers here
        self.linear_actuator_duty_cycle_sub = self.create_subscription(
            Float32MultiArray, "Digger_Current", self.linear_actuator_current_callback, 10
        )
        self.potentiometer_sub = self.create_subscription(Potentiometers, "potentiometers", self.pot_callback, 10)

        # Define publishers here
        self.lift_pose_publisher = self.create_publisher(Float32, "lift_pose", 10)

        # Define default values for our ROS parameters below #
<<<<<<< HEAD
        self.declare_parameter("digger_lift_manual_power_down", 0.15)
=======
        self.declare_parameter("digger_lift_manual_power_down", 0.12)
>>>>>>> fc3bc124
        self.declare_parameter("digger_lift_manual_power_up", 0.5)
        self.declare_parameter("DIGGER_MOTOR", 3)
        self.declare_parameter("DIGGER_ACTUATORS_OFFSET", 12)
        self.declare_parameter("DIGGER_SAFETY_ZONE", 120)  # Measured in potentiometer units (0 to 1023)
        # Assign the ROS Parameters to member variables below #
        self.digger_lift_manual_power_down = self.get_parameter("digger_lift_manual_power_down").value
        self.digger_lift_manual_power_up = self.get_parameter("digger_lift_manual_power_up").value
        self.DIGGER_MOTOR = self.get_parameter("DIGGER_MOTOR").value
        self.DIGGER_ACTUATORS_OFFSET = self.get_parameter("DIGGER_ACTUATORS_OFFSET").value
        self.DIGGER_SAFETY_ZONE = self.get_parameter("DIGGER_SAFETY_ZONE").value
        # Print the ROS Parameters to the terminal below #
        self.get_logger().info(
            "digger_lift_manual_power_down has been set to: " + str(self.digger_lift_manual_power_down)
        )
        self.get_logger().info("digger_lift_manual_power_up has been set to: " + str(self.digger_lift_manual_power_up))
        self.get_logger().info("DIGGER_MOTOR has been set to: " + str(self.DIGGER_MOTOR))
        self.get_logger().info("DIGGER_ACTUATORS_OFFSET has been set to: " + str(self.DIGGER_ACTUATORS_OFFSET))
        self.get_logger().info("DIGGER_SAFETY_ZONE has been set to: " + str(self.DIGGER_SAFETY_ZONE))
        # Current state of the digger chain
        self.running = False
        # Current position of the lift motor in potentiometer units (0 to 1023)
        self.current_lift_position = None  # We don't know the current position yet
        # Goal Threshold
        self.goal_threshold = 2  # in potentiometer units (0 to 1023)
        # Current state of the lift system
        self.lift_lowering = False

        # Linear Actuator Current Threshold
        self.current_threshold = 0.3
        self.left_linear_actuator_current = 0.0
        self.right_linear_actuator_current = 0.0

    # Define subsystem methods here
    def set_power(self, digger_power: float) -> None:
        """This method sets power to the digger chain."""
        if self.current_lift_position < self.DIGGER_SAFETY_ZONE:
            self.get_logger().warn("WARNING: The digger is not extended enough! Stopping the buckets.")
            self.stop()  # Stop the digger chain
        else:
            self.running = True
            self.cli_motor_set.call_async(
                MotorCommandSet.Request(type="duty_cycle", can_id=self.DIGGER_MOTOR, value=digger_power)
            )

    def stop(self) -> None:
        """This method stops the digger chain."""
        self.running = False
        self.cli_motor_set.call_async(MotorCommandSet.Request(type="duty_cycle", can_id=self.DIGGER_MOTOR, value=0.0))

    def toggle(self, digger_chain_power: float) -> None:
        """This method toggles the digger chain."""
        if self.running:
            self.stop()
        else:
            self.set_power(digger_chain_power)

    def set_position(self, position: int) -> None:
        """This method sets the position of the digger lift and waits until the goal is reached."""
        self.lift_lowering = position > self.current_lift_position
        if self.lift_lowering and (not self.running) and (self.current_lift_position >= self.DIGGER_SAFETY_ZONE):
            self.get_logger().warn(
                "WARNING: The digger buckets are not running! Will not lower.", throttle_duration_sec=5
            )
            self.stop_lift()  # Stop the lift system
            return
        self.get_logger().info("Setting the lift position to: " + str(position))
        self.long_service_running = True
        self.cli_digger_lift_set.call_async(
            MotorCommandSet.Request(
                type="position",
                value=float(position),
            )
        )
        # Wait until the goal position goal is reached to return
        while abs(position - self.current_lift_position) > self.goal_threshold:
            if self.cancel_current_srv:
                self.cancel_current_srv = False
                break
            time.sleep(0.1)  # We don't want to spam loop iterations too fast
        self.long_service_running = False
        self.get_logger().info("Done setting the lift position to: " + str(position))

    def stop_lift(self) -> None:
        """This method stops the lift."""
        self.cli_digger_lift_set.call_async(
            MotorCommandSet.Request(
                type="duty_cycle",
                value=0.0,
            )
        )

    def lift_set_power(self, power: float) -> None:
        """This method sets power to the lift system."""
        self.lift_lowering = power < 0
        if self.lift_lowering and (not self.running) and (self.current_lift_position >= self.DIGGER_SAFETY_ZONE):
            self.get_logger().warn(
                "WARNING: The digger buckets are not running! Will not lower.", throttle_duration_sec=5
            )
            self.stop_lift()  # Stop the lift system
            return
        self.cli_digger_lift_set.call_async(
            MotorCommandSet.Request(
                type="duty_cycle",
                value=power,
            )
        )

    def zero_lift(self) -> None:
        """This method zeros the lift system by slowly raising it until the duty cycle is 0."""
        self.get_logger().info("Zeroing the lift system")
        self.long_service_running = True
        self.lift_set_power(self.digger_lift_manual_power_up)
        lastPowerTime = time.time()
        # Wait 0.5 seconds after the current goes below the threshold before stopping the motor
        while time.time() - lastPowerTime < 0.5:
            if self.cancel_current_srv:
                self.cancel_current_srv = False
                break
            # If the current is not below the threshold, update the last power time
            if not (
                self.left_linear_actuator_current < self.current_threshold
                or self.right_linear_actuator_current < self.current_threshold
            ):
                lastPowerTime = time.time()
            time.sleep(0.1)  # We don't want to spam loop iterations too fast
            # self.get_logger().info("time.time() - lastPowerTime is currently: " + str(time.time() - lastPowerTime))
        self.stop_lift()
        self.long_service_running = False
        self.get_logger().info("Done zeroing the lift system")

    def bottom_lift(self) -> None:
        """This method bottoms out the lift system by slowly lowering it until the duty cycle is 0."""
        self.get_logger().info("Bottoming out the lift system")
        self.long_service_running = True
        self.lift_set_power(-self.digger_lift_manual_power_down)
        lastPowerTime = time.time()
        # Wait 0.5 seconds after the current goes below the threshold before stopping the motor
        while time.time() - lastPowerTime < 0.5:
            if self.cancel_current_srv:
                self.cancel_current_srv = False
                break
            # If the current is not below the threshold, update the last power time
            if not (
                self.left_linear_actuator_current < self.current_threshold
                or self.right_linear_actuator_current < self.current_threshold
            ):
                lastPowerTime = time.time()
            time.sleep(0.1)  # We don't want to spam loop iterations too fast
            # self.get_logger().info("time.time() - lastPowerTime is currently: " + str(time.time() - lastPowerTime))
        self.stop_lift()
        self.long_service_running = False
        self.get_logger().info("Done bottoming out the lift system")

    # Define service callback methods here
    def set_power_callback(self, request, response):
        """This service request sets power to the digger chain."""
        self.set_power(request.power)
        response.success = True
        return response

    def stop_callback(self, request, response):
        """This service request stops the digger chain."""
        self.stop()
        response.success = True
        return response

    def toggle_callback(self, request, response):
        """This service request toggles the digger chain."""
        self.toggle(request.power)
        response.success = True
        return response

    def set_position_callback(self, request, response):
        """This service request sets the position of the lift."""
        self.set_position(request.position)
        response.success = True
        return response

    def stop_lift_callback(self, request, response):
        """This service request stops the lift system."""
        if self.long_service_running:
            self.cancel_current_srv = True
        self.stop_lift()
        response.success = True
        return response

    def lift_set_power_callback(self, request, response):
        """This service request sets power to the digger chain."""
        self.lift_set_power(request.power)
        response.success = True
        return response

    def zero_lift_callback(self, request, response):
        """This service request zeros the lift system."""
        self.zero_lift()
        response.success = True
        return response

    def bottom_lift_callback(self, request, response):
        """This service request bottoms out the lift system."""
        self.bottom_lift()
        response.success = True
        return response

    # Define the subscriber callback for the potentiometers topic
    def pot_callback(self, msg: Potentiometers):
        """Helps us know whether or not the current goal position has been reached."""
        # Average the two potentiometer values
        self.current_lift_position = ((msg.left_motor_pot - self.DIGGER_ACTUATORS_OFFSET) + msg.right_motor_pot) / 2
        self.lift_pose_publisher.publish(Float32(data=self.current_lift_position))
        if self.current_lift_position < self.DIGGER_SAFETY_ZONE and self.running:
            self.get_logger().warn("WARNING: The digger is not extended enough! Stopping the buckets.")
            self.stop()  # Stop the digger chain
        if self.lift_lowering and (not self.running) and (self.current_lift_position >= self.DIGGER_SAFETY_ZONE):
            self.get_logger().warn(
                "WARNING: The digger buckets are not running! Will not lower.", throttle_duration_sec=5
            )
            self.stop_lift()  # Stop the lift system

    # Define subscriber callback methods here
    def linear_actuator_current_callback(self, linear_acutator_msg):
        self.left_linear_actuator_current = linear_acutator_msg.data[0]
        self.right_linear_actuator_current = linear_acutator_msg.data[1]


def main(args=None):
    """The main function."""
    rclpy.init(args=args)

    node = DiggerNode()
    executor = MultiThreadedExecutor()
    executor.add_node(node)

    node.get_logger().info("Initializing the Digger subsystem!")
    executor.spin()

    node.destroy_node()
    rclpy.shutdown()


# This code does NOT run if this file is imported as a module
if __name__ == "__main__":
    main()<|MERGE_RESOLUTION|>--- conflicted
+++ resolved
@@ -74,11 +74,7 @@
         self.lift_pose_publisher = self.create_publisher(Float32, "lift_pose", 10)
 
         # Define default values for our ROS parameters below #
-<<<<<<< HEAD
-        self.declare_parameter("digger_lift_manual_power_down", 0.15)
-=======
         self.declare_parameter("digger_lift_manual_power_down", 0.12)
->>>>>>> fc3bc124
         self.declare_parameter("digger_lift_manual_power_up", 0.5)
         self.declare_parameter("DIGGER_MOTOR", 3)
         self.declare_parameter("DIGGER_ACTUATORS_OFFSET", 12)
