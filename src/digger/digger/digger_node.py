# This ROS 2 node contains code for the digger subsystem of the robot.
# Original Author: Anthony Brogni <brogn002@umn.edu> in Fall 2023
# Maintainer: Anthony Brogni <brogn002@umn.edu>
# Last Updated: November 2023

import time

# Import the ROS 2 Python module
import rclpy
from rclpy.node import Node
from rclpy.executors import MultiThreadedExecutor
from rclpy.callback_groups import MutuallyExclusiveCallbackGroup

# Import ROS 2 formatted message types
from std_msgs.msg import Float32MultiArray

# Import custom ROS 2 interfaces
from rovr_interfaces.srv import MotorCommandSet, MotorCommandGet
from rovr_interfaces.srv import SetPower, SetPosition
from rovr_interfaces.msg import Potentiometers
from std_srvs.srv import Trigger


class DiggerNode(Node):
    def __init__(self):
        """Initialize the ROS 2 digger node."""
        super().__init__("digger")

        self.cancel_current_srv = False
        self.long_service_running = False

        # Calling the lift_stop service will cancel any long-running lift services!
        self.stop_lift_cb_group = MutuallyExclusiveCallbackGroup()
        self.service_cb_group = MutuallyExclusiveCallbackGroup()

        # Define service clients here
        self.cli_motor_set = self.create_client(MotorCommandSet, "motor/set")
        self.cli_motor_get = self.create_client(MotorCommandGet, "motor/get")
        self.cli_digger_lift_set = self.create_client(MotorCommandSet, "digger_lift/set")

        # Define services (methods callable from the outside) here
        self.srv_toggle = self.create_service(
            SetPower, "digger/toggle", self.toggle_callback, callback_group=self.service_cb_group
        )
        self.srv_stop = self.create_service(
            Trigger, "digger/stop", self.stop_callback, callback_group=self.service_cb_group
        )
        self.srv_setPower = self.create_service(
            SetPower, "digger/setPower", self.set_power_callback, callback_group=self.service_cb_group
        )
        self.srv_setPosition = self.create_service(
            SetPosition, "lift/setPosition", self.set_position_callback, callback_group=self.service_cb_group
        )
        self.srv_lift_stop = self.create_service(
            Trigger, "lift/stop", self.stop_lift_callback, callback_group=self.stop_lift_cb_group
        )
        self.srv_lift_set_power = self.create_service(
            SetPower, "lift/setPower", self.lift_set_power_callback, callback_group=self.service_cb_group
        )
        self.srv_zero_lift = self.create_service(
            Trigger, "lift/zero", self.zero_lift_callback, callback_group=self.service_cb_group
        )
        self.srv_bottom_lift = self.create_service(
            Trigger, "lift/bottom", self.bottom_lift_callback, callback_group=self.service_cb_group
        )

        # Define subscribers here
        self.linear_actuator_duty_cycle_sub = self.create_subscription(
            Float32MultiArray, "Digger_Current", self.linear_actuator_current_callback, 10
        )
        self.potentiometer_sub = self.create_subscription(Potentiometers, "potentiometers", self.pot_callback, 10)

        # Define default values for our ROS parameters below #
        self.declare_parameter("DIGGER_MOTOR", 3)
        self.declare_parameter("MAX_POS_DIFF", 3)

        # Assign the ROS Parameters to member variables below #
        self.DIGGER_MOTOR = self.get_parameter("DIGGER_MOTOR").value
        self.MAX_POS_DIFF = self.get_parameter("MAX_POS_DIFF").value

        # Print the ROS Parameters to the terminal below #
        self.get_logger().info("DIGGER_MOTOR has been set to: " + str(self.DIGGER_MOTOR))
        self.get_logger().info("MAX_POS_DIFF has been set to: " + str(self.MAX_POS_DIFF))

        # Current state of the digger belt
        self.running = False
        # Current position of the lift motor in potentiometer units (7 to 607)
        self.current_lift_position = None  # We don't know the current position yet
        # Goal Threshold
<<<<<<< HEAD
        self.goal_threshold = 2  # in potentiometer units (7 to 607) 
=======
        self.goal_threshold = 2  # in potentiometer units (7 to 607)
>>>>>>> 5e119f56
        # Current state of the lift system
        self.lift_running = False

        # Linear Actuator Current Threshold
        self.current_threshold = 0.3
        self.left_linear_actuator_current = 0.0
        self.right_linear_actuator_current = 0.0

    # Define subsystem methods here
    def set_power(self, digger_power: float) -> None:
        """This method sets power to the digger belt."""
        self.running = True
        self.cli_motor_set.call_async(
            MotorCommandSet.Request(type="duty_cycle", can_id=self.DIGGER_MOTOR, value=digger_power)
        )

    def stop(self) -> None:
        """This method stops the digger belt."""
        self.running = False
        self.cli_motor_set.call_async(MotorCommandSet.Request(type="duty_cycle", can_id=self.DIGGER_MOTOR, value=0.0))

    def toggle(self, digger_belt_power: float) -> None:
        """This method toggles the digger belt."""
        if self.running:
            self.stop()
        else:
            self.set_power(digger_belt_power)

    def set_position(self, position: int) -> None:
        """This method sets the position of the digger lift and waits until the goal is reached."""
        if position > self.current_lift_position and not self.running:
            self.get_logger().warn("WARNING: The digger buckets are not running! Will not lower.")
            self.stop_lift()  # Stop the lift system
            return
        self.get_logger().info("Setting the lift position to: " + str(position))
        self.long_service_running = True
        self.cli_digger_lift_set.call_async(
            MotorCommandSet.Request(
                type="position",
                value=float(position),
            )
        )
        # Wait until the goal position goal is reached to return
        while abs(position - self.current_lift_position) > self.goal_threshold:
            if self.cancel_current_srv:
                self.cancel_current_srv = False
                break
            time.sleep(0.1)  # We don't want to spam loop iterations too fast
        self.long_service_running = False
        self.get_logger().info("Done setting the lift position to: " + str(position))

    def stop_lift(self) -> None:
        """This method stops the lift."""
        self.lift_running = False
        self.cli_digger_lift_set.call_async(
            MotorCommandSet.Request(
                type="duty_cycle",
                value=0.0,
            )
        )

    def lift_set_power(self, power: float) -> None:
        """This method sets power to the lift system."""
        self.lift_running = True
        if power < 0 and not self.running:
            self.get_logger().warn("WARNING: The digger buckets are not running! Will not lower.")
            self.stop_lift()  # Stop the lift system
            return
        self.cli_digger_lift_set.call_async(
            MotorCommandSet.Request(
                type="duty_cycle",
                value=power,
            )
        )

    def zero_lift(self) -> None:
        """This method zeros the lift system by slowly raising it until the duty cycle is 0."""
        self.get_logger().info("Zeroing the lift system")
        self.long_service_running = True
        self.lift_set_power(0.05)
        while not (
            self.left_linear_actuator_current < self.current_threshold
            or self.right_linear_actuator_current < self.current_threshold
        ):
            if self.cancel_current_srv:
                self.cancel_current_srv = False
                break
            time.sleep(0.1)  # We don't want to spam loop iterations too fast
        self.stop_lift()
        self.long_service_running = False
        self.get_logger().info("Done zeroing the lift system")

    def bottom_lift(self) -> None:
        """This method bottoms out the lift system by slowly lowering it until the duty cycle is 0."""
        self.get_logger().info("Bottoming out the lift system")
        self.long_service_running = True
        self.lift_set_power(-0.05)
        while not (
            self.left_linear_actuator_current < self.current_threshold
            or self.right_linear_actuator_current < self.current_threshold
        ):
            if self.cancel_current_srv:
                self.cancel_current_srv = False
                break
            time.sleep(0.1)  # We don't want to spam loop iterations too fast
        self.stop_lift()
        self.long_service_running = False
        self.get_logger().info("Done bottoming out the lift system")

    # Define service callback methods here
    def set_power_callback(self, request, response):
        """This service request sets power to the digger belt."""
        self.set_power(request.power)
        response.success = True
        return response

    def stop_callback(self, request, response):
        """This service request stops the digger belt."""
        self.stop()
        response.success = True
        return response

    def toggle_callback(self, request, response):
        """This service request toggles the digger belt."""
        self.toggle(request.power)
        response.success = True
        return response

    def set_position_callback(self, request, response):
        """This service request sets the position of the lift."""
        self.set_position(request.position)
        response.success = True
        return response

    def stop_lift_callback(self, request, response):
        """This service request stops the lift system."""
        if self.long_service_running:
            self.cancel_current_srv = True
        self.stop_lift()
        response.success = True
        return response

    def lift_set_power_callback(self, request, response):
        """This service request sets power to the digger belt."""
        self.lift_set_power(request.power)
        response.success = True
        return response

    def zero_lift_callback(self, request, response):
        """This service request zeros the lift system."""
        self.zero_lift()
        response.success = True
        return response

    def bottom_lift_callback(self, request, response):
        """This service request bottoms out the lift system."""
        self.bottom_lift()
        response.success = True
        return response

    # Define the subscriber callback for the potentiometers topic
    def pot_callback(self, msg: Potentiometers):
        """Helps us know whether or not the current goal position has been reached."""
        # Should use the same threshold that is being used in the motor_coontrol_node
        if abs(msg.left_motor_pot - msg.right_motor_pot) > self.MAX_POS_DIFF:
            self.get_logger().error("ERROR: The two potentiometer values are too far apart!")
            self.current_lift_position = None  # We don't know the current position anymore
            self.stop_lift()  # Stop the lift system
        else:
            # Average the two potentiometer values
            self.current_lift_position = (msg.left_motor_pot + msg.right_motor_pot) / 2

    # Define subscriber callback methods here
    def linear_actuator_current_callback(self, linear_acutator_msg):
        self.left_linear_actuator_current = linear_acutator_msg.data[0]
        self.right_linear_actuator_current = linear_acutator_msg.data[1]


def main(args=None):
    """The main function."""
    rclpy.init(args=args)

    node = DiggerNode()
    executor = MultiThreadedExecutor()
    executor.add_node(node)

    node.get_logger().info("Initializing the Digger subsystem!")
    executor.spin()

    node.destroy_node()
    rclpy.shutdown()


# This code does NOT run if this file is imported as a module
if __name__ == "__main__":
    main()<|MERGE_RESOLUTION|>--- conflicted
+++ resolved
@@ -87,11 +87,7 @@
         # Current position of the lift motor in potentiometer units (7 to 607)
         self.current_lift_position = None  # We don't know the current position yet
         # Goal Threshold
-<<<<<<< HEAD
-        self.goal_threshold = 2  # in potentiometer units (7 to 607) 
-=======
         self.goal_threshold = 2  # in potentiometer units (7 to 607)
->>>>>>> 5e119f56
         # Current state of the lift system
         self.lift_running = False
 
