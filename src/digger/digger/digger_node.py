# This ROS 2 node contains code for the digger subsystem of the robot.
# Original Author: Anthony Brogni <brogn002@umn.edu> in Fall 2023
# Maintainer: Charlie Parece <parec020@umn.edu>
# Last Updated: October 2024

# Import the ROS 2 Python module
from warnings import deprecated
import rclpy
from rclpy.node import Node
from rclpy.executors import MultiThreadedExecutor

# Import custom ROS 2 interfaces
from rovr_interfaces.srv import MotorCommandSet, MotorCommandGet
from rovr_interfaces.srv import SetPower, SetPosition
from rovr_interfaces.msg import LimitSwitches
from std_srvs.srv import Trigger
from rclpy.task import Future

class DiggerNode(Node):
    def __init__(self):
        """Initialize the ROS 2 digger node."""
        super().__init__("digger")

        # Define service clients here
        self.cli_motor_set = self.create_client(MotorCommandSet, "motor/set")
        self.cli_motor_get = self.create_client(MotorCommandGet, "motor/get")

        # Define services (methods callable from the outside) here
        self.srv_toggle = self.create_service(SetPower, "digger/toggle", self.toggle_callback)
        self.srv_stop = self.create_service(Trigger, "digger/stop", self.stop_callback)
        self.srv_setPower = self.create_service(SetPower, "digger/setPower", self.set_power_callback)
        self.srv_setPosition = self.create_service(SetPosition, "lift/setPosition", self.set_position_callback)
        self.srv_lift_stop = self.create_service(Trigger, "lift/stop", self.stop_lift_callback)
        self.srv_lift_set_power = self.create_service(SetPower, "lift/setPower", self.lift_set_power_callback)
        self.srv_zero_lift = self.create_service(Trigger, "lift/zero", self.zero_lift_callback)
        self.srv_lower_lift = self.create_service(Trigger, "lift/lower", self.lower_lift_callback)

        # Define publishers here

        # Define subscribers here
        self.limit_switch_sub = self.create_subscription(LimitSwitches, "limitSwitches", self.limit_switch_callback, 10)

        # Define default values for our ROS parameters below #
        self.declare_parameter("DIGGER_BELT_MOTOR", 2)
        self.declare_parameter("DIGGER_LIFT_MOTOR", 1)

        # Assign the ROS Parameters to member variables below #
        self.DIGGER_BELT_MOTOR = self.get_parameter("DIGGER_BELT_MOTOR").value
        self.DIGGER_LIFT_MOTOR = self.get_parameter("DIGGER_LIFT_MOTOR").value

        # Print the ROS Parameters to the terminal below #
        self.get_logger().info("DIGGER_BELT_MOTOR has been set to: " + str(self.DIGGER_BELT_MOTOR))
        self.get_logger().info("DIGGER_LIFT_MOTOR has been set to: " + str(self.DIGGER_LIFT_MOTOR))

        self.lift_encoder_offset = 0  # measured in degrees

        # Current state of the digger belt
        self.running = False
        # Current position of the lift motor in degrees
        self.current_position_degrees = 0  # Relative encoders always initialize to 0
        # Current state of the lift system
        self.lift_running = False

        # Limit Switch States
        self.top_limit_pressed = False
        self.bottom_limit_pressed = False
        self.top_limit_event = Future()
        self.bottom_limit_event = Future()


        # Maximum value of the lift motor encoder (bottom of the lift system) IN DEGREES
        self.MAX_ENCODER_DEGREES = (
            -3600 * 360 / 42
        )  # Multiply the max encoder count (-3600) by 360 and divide by 42 to get degrees

    # Define subsystem methods here
    def set_power(self, digger_power: float) -> None:
        """This method sets power to the digger belt."""
        self.running = True
        self.cli_motor_set.call_async(
            MotorCommandSet.Request(type="duty_cycle", can_id=self.DIGGER_BELT_MOTOR, value=digger_power)
        )

    def stop(self) -> None:
        """This method stops the digger belt."""
        self.running = False
        self.cli_motor_set.call_async(
            MotorCommandSet.Request(type="duty_cycle", can_id=self.DIGGER_BELT_MOTOR, value=0.0)
        )

    def toggle(self, digger_belt_power: float) -> None:
        """This method toggles the digger belt."""
        if self.running:
            self.stop()
        else:
            self.set_power(digger_belt_power)

    def stop_lift(self) -> None:
        """This method stops the lift."""
        self.lift_running = False
        self.top_limit_event.set_result(False)
        self.bottom_limit_event.set_result(False)
        self.cli_motor_set.call_async(
            MotorCommandSet.Request(type="duty_cycle", can_id=self.DIGGER_LIFT_MOTOR, value=0.0)
        )

    # Define service callback methods here
    def set_power_callback(self, request, response):
        """This service request sets power to the digger belt."""
        self.set_power(request.power)
        response.success = True
        return response

    def stop_callback(self, request, response):
        """This service request stops the digger belt."""
        self.stop()
        response.success = True
        return response

    def toggle_callback(self, request, response):
        """This service request toggles the digger belt."""
        self.toggle(request.power)
        response.success = True
        return response

    async def set_position_callback(self, request, response):
        """This service request sets the position of the lift.
        TODO: Make sure MotorCommandSet.Request(type="position", 
        is cancellable otherwise this will fail"""
        await self.cli_motor_set.call_async(
            MotorCommandSet.Request(
                type="position",
                can_id=self.DIGGER_LIFT_MOTOR,
                value=float(request.position + self.lift_encoder_offset),
            )
        )
        response.success = True
        return response

    def stop_lift_callback(self, request, response):
        """This service request stops the lift system."""
        self.stop_lift()
        response.success = True
        return response
    
    @deprecated
    def lift_set_power_callback(self, request, response):
        """This service request sets power to the digger belt."""
        return response

    async def zero_lift_callback(self, request, response):
        """This service request zeros the lift system."""
        self.lift_set_power(0.05)
        self.top_limit_event = Future()
        self.top_limit_event.add_done_callback(self.stop_lift)
        await self.top_limit_event
        return response

    async def lower_lift_callback(self, request, response):
        """This service request reverse-zeros the lift system, putting it at the lowest point"""
        if self.bottom_limit_pressed:
            return response
        self.lift_set_power(-0.05)
        self.bottom_limit_event = Future()
        self.bottom_limit_event.add_done_callback(self.stop_lift)
        await self.bottom_limit_event
        return self.bottom_limit_event.result()

    # Define subscriber callback methods here
    def limit_switch_callback(self, limit_switches_msg):
        """This subscriber callback method is called whenever a message is received on the limitSwitches topic."""
<<<<<<< HEAD
        if self.top_limit_pressed and not self.top_limit_event.done():
            self.top_limit_pressed = limit_switches_msg.top_limit_switch
            self.top_limit_event.set_result(True)
        if self.bottom_limit_pressed and not self.top_limit_event.done():
            self.bottom_limit_pressed = limit_switches_msg.bottom_limit_switch
            self.bottom_limit_event.set_result(True)
=======
        if not self.top_limit_pressed and limit_switches_msg.digger_top_limit_switch:
            self.stop_lift()  # Stop the lift system
        if not self.bottom_limit_pressed and limit_switches_msg.digger_bottom_limit_switch:
            self.stop_lift()  # Stop the lift system
        self.top_limit_pressed = limit_switches_msg.digger_top_limit_switch
        self.bottom_limit_pressed = limit_switches_msg.digger_bottom_limit_switch
        if self.top_limit_pressed:  # If the top limit switch is pressed
            self.lift_encoder_offset = self.current_position_degrees
            self.get_logger().debug("Current position in degrees: " + str(self.current_position_degrees))
            self.get_logger().debug("New lift encoder offset: " + str(self.lift_encoder_offset))
        elif self.bottom_limit_pressed:  # If the bottom limit switch is pressed
            self.lift_encoder_offset = self.current_position_degrees - self.MAX_ENCODER_DEGREES
            self.get_logger().debug("Current position in degrees: " + str(self.current_position_degrees))
            self.get_logger().debug("New lift encoder offset: " + str(self.lift_encoder_offset))
>>>>>>> 5ce87eda


def main(args=None):
    """The main function."""
    rclpy.init(args=args)

    node = DiggerNode()
    node.get_logger().info("Initializing the Digger subsystem!")
    executor = MultiThreadedExecutor()
    executor.add_node(node)
    #rclpy.spin(node)
    executor.spin()
    
    executor.shutdown()
    node.destroy_node()
    rclpy.shutdown()
    

# This code does NOT run if this file is imported as a module
if __name__ == "__main__":
    main()<|MERGE_RESOLUTION|>--- conflicted
+++ resolved
@@ -169,14 +169,10 @@
     # Define subscriber callback methods here
     def limit_switch_callback(self, limit_switches_msg):
         """This subscriber callback method is called whenever a message is received on the limitSwitches topic."""
-<<<<<<< HEAD
         if self.top_limit_pressed and not self.top_limit_event.done():
-            self.top_limit_pressed = limit_switches_msg.top_limit_switch
             self.top_limit_event.set_result(True)
         if self.bottom_limit_pressed and not self.top_limit_event.done():
-            self.bottom_limit_pressed = limit_switches_msg.bottom_limit_switch
             self.bottom_limit_event.set_result(True)
-=======
         if not self.top_limit_pressed and limit_switches_msg.digger_top_limit_switch:
             self.stop_lift()  # Stop the lift system
         if not self.bottom_limit_pressed and limit_switches_msg.digger_bottom_limit_switch:
@@ -191,7 +187,6 @@
             self.lift_encoder_offset = self.current_position_degrees - self.MAX_ENCODER_DEGREES
             self.get_logger().debug("Current position in degrees: " + str(self.current_position_degrees))
             self.get_logger().debug("New lift encoder offset: " + str(self.lift_encoder_offset))
->>>>>>> 5ce87eda
 
 
 def main(args=None):
