# This ROS 2 node contains code for the digger subsystem of the robot.
# Original Author: Anthony Brogni <brogn002@umn.edu> in Fall 2023
# Maintainer: Charlie Parece <parec020@umn.edu>
# Last Updated: October 2024

# Import the ROS 2 Python module
import rclpy
from rclpy.node import Node


# Import custom ROS 2 interfaces
from rovr_interfaces.srv import MotorCommandSet, MotorCommandGet
from rovr_interfaces.srv import SetPower, SetPosition
from rovr_interfaces.msg import LimitSwitches
from std_srvs.srv import Trigger


class DiggerNode(Node):
    def __init__(self):
        """Initialize the ROS 2 digger node."""
        super().__init__("digger")

        # Define service clients here
        self.cli_motor_set = self.create_client(MotorCommandSet, "motor/set")
        self.cli_motor_get = self.create_client(MotorCommandGet, "motor/get")

        # Define services (methods callable from the outside) here
        self.srv_toggle = self.create_service(SetPower, "digger/toggle", self.toggle_callback)
        self.srv_stop = self.create_service(Trigger, "digger/stop", self.stop_callback)
        self.srv_setPower = self.create_service(SetPower, "digger/setPower", self.set_power_callback)
        self.srv_setPosition = self.create_service(SetPosition, "lift/setPosition", self.set_position_callback)
        self.srv_lift_stop = self.create_service(Trigger, "lift/stop", self.stop_lift_callback)
        self.srv_lift_set_power = self.create_service(SetPower, "lift/setPower", self.lift_set_power_callback)
        self.srv_zero_lift = self.create_service(Trigger, "lift/zero", self.zero_lift_callback)
        self.srv_lower_lift = self.create_service(Trigger, "lift/lower", self.lower_lift_callback)

        # Define publishers here

        # Define subscribers here
        self.limit_switch_sub = self.create_subscription(LimitSwitches, "limitSwitches", self.limit_switch_callback, 10)

        # Define default values for our ROS parameters below #
        self.declare_parameter("DIGGER_BELT_MOTOR", 2)
        self.declare_parameter("DIGGER_LIFT_MOTOR", 1)

        # Assign the ROS Parameters to member variables below #
        self.DIGGER_BELT_MOTOR = self.get_parameter("DIGGER_BELT_MOTOR").value
        self.DIGGER_LIFT_MOTOR = self.get_parameter("DIGGER_LIFT_MOTOR").value

        # Print the ROS Parameters to the terminal below #
        self.get_logger().info("DIGGER_BELT_MOTOR has been set to: " + str(self.DIGGER_BELT_MOTOR))
        self.get_logger().info("DIGGER_LIFT_MOTOR has been set to: " + str(self.DIGGER_LIFT_MOTOR))

        self.lift_encoder_offset = 0  # measured in degrees

        # Current state of the digger belt
        self.running = False
        # Current position of the lift motor in degrees
        self.current_position_degrees = 0  # Relative encoders always initialize to 0
        # Current state of the lift system
        self.lift_running = False

        # Limit Switch States
        self.top_limit_pressed = False
        self.bottom_limit_pressed = False

        # Maximum value of the lift motor encoder (bottom of the lift system) IN DEGREES
        self.MAX_ENCODER_DEGREES = (
            -3600 * 360 / 42
        )  # Multiply the max encoder count (-3600) by 360 and divide by 42 to get degrees

    # Define subsystem methods here
    def set_power(self, digger_power: float) -> None:
        """This method sets power to the digger belt."""
        self.running = True
        self.cli_motor_set.call_async(
            MotorCommandSet.Request(type="duty_cycle", can_id=self.DIGGER_BELT_MOTOR, value=digger_power)
        )

    def stop(self) -> None:
        """This method stops the digger belt."""
        self.running = False
        self.cli_motor_set.call_async(
            MotorCommandSet.Request(type="duty_cycle", can_id=self.DIGGER_BELT_MOTOR, value=0.0)
        )

    def toggle(self, digger_belt_power: float) -> None:
        """This method toggles the digger belt."""
        if self.running:
            self.stop()
        else:
            self.set_power(digger_belt_power)


    def stop_lift(self) -> None:
        """This method stops the lift."""
        self.lift_running = False
        self.cli_motor_set.call_async(
            MotorCommandSet.Request(type="duty_cycle", can_id=self.DIGGER_LIFT_MOTOR, value=0.0)
        )

    def lift_set_power(self, power: float) -> None:
        """This method sets power to the lift system."""
        self.lift_running = True
        if power > 0 and self.top_limit_pressed:
            self.get_logger().warn("WARNING: Top limit switch pressed!")
            self.stop_lift()  # Stop the lift system
            return
        if power < 0 and self.bottom_limit_pressed:
            self.get_logger().warn("WARNING: Bottom limit switch pressed!")
            self.stop_lift()  # Stop the lift system
            return
        self.cli_motor_set.call_async(
            MotorCommandSet.Request(type="duty_cycle", can_id=self.DIGGER_LIFT_MOTOR, value=power)
        )

    def zero_lift(self) -> None:
        """This method zeros the lift system by slowly raising it until the top limit switch is pressed."""
        self.lift_set_power(0.05)

    def lower_lift(self) -> None:
        self.lift_set_power(-0.05)

    # Define service callback methods here
    def set_power_callback(self, request, response):
        """This service request sets power to the digger belt."""
        self.set_power(request.power)
        response.success = True
        return response

    def stop_callback(self, request, response):
        """This service request stops the digger belt."""
        self.stop()
        response.success = True
        return response

    def toggle_callback(self, request, response):
        """This service request toggles the digger belt."""
        self.toggle(request.power)
        response.success = True
        return response

    async def set_position_callback(self, request, response):
        """This service request sets the position of the lift."""
<<<<<<< HEAD
        """This method sets the position (in degrees) of the digger."""
        await self.cli_motor_set.call_async(
            MotorCommandSet.Request(
                type="position",
                can_id=self.DIGGER_LIFT_MOTOR,
                value=float(request.position + self.lift_encoder_offset),
            )
        )
        response.success = 0  # indicates success
=======
        self.set_position(request.position)
        response.success = True
>>>>>>> 795373bf
        return response

    def stop_lift_callback(self, request, response):
        """This service request stops the lift system."""
        self.stop_lift()
        response.success = True
        return response

    def lift_set_power_callback(self, request, response):
        """This service request sets power to the digger belt."""
        self.lift_set_power(request.power)
        response.success = True
        return response

    def zero_lift_callback(self, request, response):
        """This service request zeros the lift system."""
        self.zero_lift()
<<<<<<< HEAD
        while not self.top_limit_pressed:
            pass
        response.success = 0  # indicates success
=======
        response.success = True
>>>>>>> 795373bf
        return response

    def lower_lift_callback(self, request, response):
        """This service request reverse-zeros the lift system, putting it at the lowest point"""
        self.lower_lift()
        while not self.bottom_limit_pressed:
            pass
        response.success = 0  # indicates success
        return response

    # No more timer callback because setPos works

    # Define subscriber callback methods here
    def limit_switch_callback(self, limit_switches_msg):
        """This subscriber callback method is called whenever a message is received on the limitSwitches topic."""
        if not self.top_limit_pressed and limit_switches_msg.top_limit_switch:
            self.stop_lift()  # Stop the lift system
        if not self.bottom_limit_pressed and limit_switches_msg.bottom_limit_switch:
            self.stop_lift()  # Stop the lift system
        self.top_limit_pressed = limit_switches_msg.top_limit_switch
        self.bottom_limit_pressed = limit_switches_msg.bottom_limit_switch
        if self.top_limit_pressed:  # If the top limit switch is pressed
            self.lift_encoder_offset = self.current_position_degrees
            self.get_logger().debug("Current position in degrees: " + str(self.current_position_degrees))
            self.get_logger().debug("New lift encoder offset: " + str(self.lift_encoder_offset))
        elif self.bottom_limit_pressed:  # If the bottom limit switch is pressed
            self.lift_encoder_offset = self.current_position_degrees - self.MAX_ENCODER_DEGREES
            self.get_logger().debug("Current position in degrees: " + str(self.current_position_degrees))
            self.get_logger().debug("New lift encoder offset: " + str(self.lift_encoder_offset))


def main(args=None):
    """The main function."""
    rclpy.init(args=args)

    node = DiggerNode()
    node.get_logger().info("Initializing the Digger subsystem!")
    rclpy.spin(node)

    node.destroy_node()
    rclpy.shutdown()


# This code does NOT run if this file is imported as a module
if __name__ == "__main__":
    main()<|MERGE_RESOLUTION|>--- conflicted
+++ resolved
@@ -91,7 +91,6 @@
         else:
             self.set_power(digger_belt_power)
 
-
     def stop_lift(self) -> None:
         """This method stops the lift."""
         self.lift_running = False
@@ -142,7 +141,6 @@
 
     async def set_position_callback(self, request, response):
         """This service request sets the position of the lift."""
-<<<<<<< HEAD
         """This method sets the position (in degrees) of the digger."""
         await self.cli_motor_set.call_async(
             MotorCommandSet.Request(
@@ -151,11 +149,7 @@
                 value=float(request.position + self.lift_encoder_offset),
             )
         )
-        response.success = 0  # indicates success
-=======
-        self.set_position(request.position)
-        response.success = True
->>>>>>> 795373bf
+        response.success = True
         return response
 
     def stop_lift_callback(self, request, response):
@@ -173,13 +167,9 @@
     def zero_lift_callback(self, request, response):
         """This service request zeros the lift system."""
         self.zero_lift()
-<<<<<<< HEAD
         while not self.top_limit_pressed:
             pass
-        response.success = 0  # indicates success
-=======
-        response.success = True
->>>>>>> 795373bf
+        response.success = True
         return response
 
     def lower_lift_callback(self, request, response):
@@ -187,7 +177,7 @@
         self.lower_lift()
         while not self.bottom_limit_pressed:
             pass
-        response.success = 0  # indicates success
+        response.success = True
         return response
 
     # No more timer callback because setPos works
