import os
from launch import LaunchDescription
from launch_ros.actions import Node
from launch.actions import ExecuteProcess
from launch.conditions import IfCondition
from launch.actions import DeclareLaunchArgument
from launch.substitutions import LaunchConfiguration, PathJoinSubstitution

# Launches the joystick node and rviz and the gstreamer camera client on the operator laptop
def generate_launch_description():
    ld = LaunchDescription()

    bringup_dir = os.path.join("config", "rviz")

    # Config
    config_name = LaunchConfiguration("config_name", default="zed_example.rviz")
    config_path = PathJoinSubstitution([bringup_dir, config_name])
<<<<<<< HEAD
    global_frame = LaunchConfiguration("global_frame", default="odom")
=======
    global_frame = LaunchConfiguration("global_frame", default="map")
>>>>>>> 3772c970

    run_rviz_arg = DeclareLaunchArgument("run_rviz_client", default_value="True", description="Whether to start RVIZ")

    joystick_node = Node(
        package="joy",
        executable="joy_node",
        parameters=["config/joy_node.yaml"],
    )

    start_gStreamer_client = ExecuteProcess(
        cmd=["rqt", "--force-discover", "--standalone", "CameraClient"], shell=True, output="screen"
    )

    rviz_node = Node(
        package="rviz2",
        executable="rviz2",
        name="rviz2",
        output="screen",
        arguments=["-d", config_path, "-f", global_frame],
        condition=IfCondition(LaunchConfiguration("run_rviz_client")),
    )

    ld.add_action(run_rviz_arg)
<<<<<<< HEAD
    ld.add_action(joystick_node)
=======
    ld.add_action(joystick_node) # TODO: The joystick node currently does not work inside the container!
>>>>>>> 3772c970
    ld.add_action(start_gStreamer_client)
    ld.add_action(rviz_node)

    return ld<|MERGE_RESOLUTION|>--- conflicted
+++ resolved
@@ -15,11 +15,7 @@
     # Config
     config_name = LaunchConfiguration("config_name", default="zed_example.rviz")
     config_path = PathJoinSubstitution([bringup_dir, config_name])
-<<<<<<< HEAD
-    global_frame = LaunchConfiguration("global_frame", default="odom")
-=======
     global_frame = LaunchConfiguration("global_frame", default="map")
->>>>>>> 3772c970
 
     run_rviz_arg = DeclareLaunchArgument("run_rviz_client", default_value="True", description="Whether to start RVIZ")
 
@@ -43,11 +39,7 @@
     )
 
     ld.add_action(run_rviz_arg)
-<<<<<<< HEAD
-    ld.add_action(joystick_node)
-=======
     ld.add_action(joystick_node) # TODO: The joystick node currently does not work inside the container!
->>>>>>> 3772c970
     ld.add_action(start_gStreamer_client)
     ld.add_action(rviz_node)
 
