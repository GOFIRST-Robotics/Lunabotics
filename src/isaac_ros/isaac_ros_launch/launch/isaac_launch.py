import os

from ament_index_python.packages import get_package_share_directory
from launch import LaunchDescription
from launch_ros.actions import Node
from launch.actions import (
    DeclareLaunchArgument,
    IncludeLaunchDescription,
)
from launch.conditions import IfCondition, UnlessCondition
from launch.launch_description_sources import PythonLaunchDescriptionSource
from launch.substitutions import LaunchConfiguration
from nav2_common.launch import RewrittenYaml


def generate_launch_description():
    bringup_dir = get_package_share_directory("isaac_ros_launch")
    nav2_bringup_dir = get_package_share_directory("nav2_bringup")
    apriltag_bringup_dir = get_package_share_directory("apriltag")

    # Launch Arguments
    run_rviz_arg = DeclareLaunchArgument("run_rviz", default_value="True", description="Whether to start RVIZ")
    setup_for_zed_arg = DeclareLaunchArgument(
        "setup_for_zed",
        default_value="True",
        description="Whether to run from live zed data",
    )
    setup_for_gazebo_arg = DeclareLaunchArgument(
        "setup_for_gazebo",
        default_value="False",
        description="Whether to run in gazebo",
    )
    use_nvblox_arg = DeclareLaunchArgument(
        "use_nvblox",
        default_value="True",
        description="Whether to run nvblox",
    )
    record_svo_arg = DeclareLaunchArgument(
        "record_svo",
        default_value="False",
        description="Whether to record a ZED svo file",
    )

    global_frame = LaunchConfiguration("global_frame", default="odom")

    # Create a shared container to hold composable nodes
    # for speed ups through intra process communication.
    shared_container_name = "shared_nvblox_container"
    shared_container = Node(
        name=shared_container_name,
        package="rclcpp_components",
        executable="component_container_mt",
        output="screen",
        condition=IfCondition(LaunchConfiguration("use_nvblox")),
    )

    # ZED
    zed_launch = IncludeLaunchDescription(
        PythonLaunchDescriptionSource([os.path.join(bringup_dir, "zed2i.launch.py")]),
        launch_arguments={
            "attach_to_shared_component_container": "True",
            "component_container_name": shared_container_name,
<<<<<<< HEAD
            "record_svo": record_svo_arg,
=======
            "record_svo": LaunchConfiguration("record_svo"),
>>>>>>> 5d25d0e7
        }.items(),
        condition=IfCondition(LaunchConfiguration("setup_for_zed")),
    )
    # Gazebo
    gazebo_launch = IncludeLaunchDescription(
        PythonLaunchDescriptionSource(
            [
                os.path.join(
                    get_package_share_directory("ros_gz_launch"),
                    "launch",
                    "UCF_field.launch.py",
                )
            ]
        ),
        condition=IfCondition(LaunchConfiguration("setup_for_gazebo")),
    )

    # Nvblox
    nvblox_launch = IncludeLaunchDescription(
        PythonLaunchDescriptionSource([os.path.join(bringup_dir, "nvblox.launch.py")]),
        launch_arguments={
            "global_frame": global_frame,
            "setup_for_zed": LaunchConfiguration("setup_for_zed"),
            "setup_for_gazebo": LaunchConfiguration("setup_for_gazebo"),
            "attach_to_shared_component_container": "True",
            "component_container_name": shared_container_name,
        }.items(),
        condition=IfCondition(LaunchConfiguration("use_nvblox")),
    )

    # Rviz
    rviz_launch = IncludeLaunchDescription(
        PythonLaunchDescriptionSource(
            [
                os.path.join(
                    bringup_dir,
                    "rviz.launch.py",
                )
            ]
        ),
        launch_arguments={
            "config_name": "zed_example.rviz",
            "global_frame": global_frame,
        }.items(),
        condition=IfCondition(LaunchConfiguration("run_rviz")),
    )

    # Nav2 params
    nav2_param_file = os.path.join("config", "nav2_isaac_sim.yaml")
    param_substitutions = {"global_frame": LaunchConfiguration("global_frame", default="odom")}
    configured_params = RewrittenYaml(
        source_file=nav2_param_file,
        root_key="",
        param_rewrites=param_substitutions,
        convert_types=True,
    )

    # nav2 launch
    nav2_launch = IncludeLaunchDescription(
        PythonLaunchDescriptionSource(os.path.join(nav2_bringup_dir, "launch", "navigation_launch.py")),
        launch_arguments={
            "use_sim_time": "False",
            "params_file": configured_params,
            "autostart": "True",
        }.items(),
    )

<<<<<<< HEAD
    # TODO: Eventually merge the two apriltag launch files below into a single launch file?

    # apriltag launch # TODO: Test this
    apriltag_launch = IncludeLaunchDescription(
        PythonLaunchDescriptionSource([os.path.join(apriltag_bringup_dir, "apriltag_launch.py")]),
        condition=IfCondition(LaunchConfiguration("setup_for_gazebo").inverse()),
    )
    # apriltag (gazebo) launch # TODO: Test this
=======
    # apriltag launch
    apriltag_launch = IncludeLaunchDescription(
        PythonLaunchDescriptionSource([os.path.join(apriltag_bringup_dir, "apriltag_launch.py")]),
        condition=UnlessCondition(LaunchConfiguration("setup_for_gazebo")),
    )
    # apriltag (gazebo) launch
>>>>>>> 5d25d0e7
    apriltag_gazebo_launch = IncludeLaunchDescription(
        PythonLaunchDescriptionSource([os.path.join(apriltag_bringup_dir, "apriltag_gazebo_launch.py")]),
        condition=IfCondition(LaunchConfiguration("setup_for_gazebo")),
    )

    return LaunchDescription(
        [
            run_rviz_arg,
            setup_for_zed_arg,
            setup_for_gazebo_arg,
            record_svo_arg,
            use_nvblox_arg,
            shared_container,
            nvblox_launch,
            nav2_launch,
            zed_launch,
            gazebo_launch,
            rviz_launch,
            apriltag_launch,
            apriltag_gazebo_launch,
        ]
    )<|MERGE_RESOLUTION|>--- conflicted
+++ resolved
@@ -60,11 +60,7 @@
         launch_arguments={
             "attach_to_shared_component_container": "True",
             "component_container_name": shared_container_name,
-<<<<<<< HEAD
-            "record_svo": record_svo_arg,
-=======
             "record_svo": LaunchConfiguration("record_svo"),
->>>>>>> 5d25d0e7
         }.items(),
         condition=IfCondition(LaunchConfiguration("setup_for_zed")),
     )
@@ -132,23 +128,12 @@
         }.items(),
     )
 
-<<<<<<< HEAD
-    # TODO: Eventually merge the two apriltag launch files below into a single launch file?
-
-    # apriltag launch # TODO: Test this
-    apriltag_launch = IncludeLaunchDescription(
-        PythonLaunchDescriptionSource([os.path.join(apriltag_bringup_dir, "apriltag_launch.py")]),
-        condition=IfCondition(LaunchConfiguration("setup_for_gazebo").inverse()),
-    )
-    # apriltag (gazebo) launch # TODO: Test this
-=======
     # apriltag launch
     apriltag_launch = IncludeLaunchDescription(
         PythonLaunchDescriptionSource([os.path.join(apriltag_bringup_dir, "apriltag_launch.py")]),
         condition=UnlessCondition(LaunchConfiguration("setup_for_gazebo")),
     )
     # apriltag (gazebo) launch
->>>>>>> 5d25d0e7
     apriltag_gazebo_launch = IncludeLaunchDescription(
         PythonLaunchDescriptionSource([os.path.join(apriltag_bringup_dir, "apriltag_gazebo_launch.py")]),
         condition=IfCondition(LaunchConfiguration("setup_for_gazebo")),
