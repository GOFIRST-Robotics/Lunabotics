import os
import rclpy
from scipy.spatial.transform import Rotation as R
from rclpy.node import Node
from tf2_ros import TransformBroadcaster, TransformException
from tf2_ros.buffer import Buffer
from tf2_ros.transform_listener import TransformListener

from std_srvs.srv import Trigger
from geometry_msgs.msg import TransformStamped
from isaac_ros_apriltag_interfaces.msg import AprilTagDetectionArray

import xml.etree.ElementTree as ET
import numpy as np


class ApriltagNode(Node):
    def __init__(self):
        super().__init__("apriltag_node")
        current_dir = os.getcwd()

        self.declare_parameter("autonomous_field_type", "nasa")  # The type of field ("top", "bottom", "nasa")
        field_type = self.get_parameter("autonomous_field_type").value
        paths = {
            "top": "src/apriltag/apriltag/apriltag_location_ucf_top.urdf.xarco",
            "bottom": "src/apriltag/apriltag/apriltag_location_ucf_bot.urdf.xarco",
            "nasa": "src/apriltag/apriltag/apriltag_location_nasa.urdf.xarco",
        }
        relative_path = paths[field_type]
        self.file_path = os.path.join(current_dir, relative_path)

<<<<<<< HEAD
        self.map_to_odom_tf = TransformStamped()
        self.map_to_odom_tf.child_frame_id = "odom"
        self.map_to_odom_tf.header.frame_id = "map"
=======
        # Get the root of the XML tree for the current field type
        try:
            tree = ET.parse(self.file_path)
            self.xml_root = tree.getroot()
        except ET.ParseError as e:
            self.get_logger().warn(f"Error parsing XML: {e}")

        # Iterate through all apriltags in the XML tree and store their known map coordinates
        self.apriltag_map_coords = {}
        for link in self.xml_root.findall(".//link"):
            tag_id = int(link.attrib["name"].split("_")[-1])

            # Extract known map coordinates of the tag
            xyz_elements = link.findall(".//origin[@xyz]")
            xyz_values = [element.attrib["xyz"] for element in xyz_elements]
            xyz = [float(coord) for coord in xyz_values[0].split(" ")]

            # Extract known map orientation of the tag
            rpy_elements = link.findall(".//origin[@rpy]")
            rpy_values = [element.attrib["rpy"] for element in rpy_elements]
            rpy = [float(angle) for angle in rpy_values[0].split(" ")]

            self.apriltag_map_coords[tag_id] = (xyz, rpy)

        self.map_to_odom_tf = None
>>>>>>> f8b14998

        self.map_transform = TransformStamped()
        self.map_transform.child_frame_id = "odom"
        self.map_transform.header.frame_id = "map"
        self.map_transform.transform.translation.x = 0.0
        self.map_transform.transform.translation.y = 0.0
        self.map_transform.transform.translation.z = 0.0
        self.map_transform.transform.rotation.x = 0.0
        self.map_transform.transform.rotation.y = 0.0
        self.map_transform.transform.rotation.z = 0.0
        self.map_transform.transform.rotation.w = 1.0

        self.transforms = self.create_subscription(AprilTagDetectionArray, "/tag_detections", self.tagDetectionSub, 10)
        self.tf_broadcaster = TransformBroadcaster(self)
        self.tf_buffer = Buffer()
        self.tf_listener = TransformListener(self.tf_buffer, self)

        self.create_service(Trigger, "resetOdom", self.reset_callback)

        # Create a timer to broadcast the map -> odom transform
        self.timer = self.create_timer(0.01, self.broadcast_transform)

    # Service callback definition
    def reset_callback(self, request, response):
        """Run once, return success/ fail"""
        response.success = bool(self.postTransform(self.map_to_odom_tf))
        return response

    # Publish transform if the tag is detected
    def postTransform(self, tag):
        if tag and (self.get_clock().now().to_msg().sec == tag.header.stamp.sec):
            self.get_logger().info(str("Resetting the map -> odom TF"))
            self.map_transform = tag
            return True
        return False

    def tagDetectionSub(self, msg):
<<<<<<< HEAD
        if len(msg.detections) == 0:
            return

        # Initialize cumulative sums and counter
        cumulative_position = np.zeros(3)  # For x, y, z
        tag_count = 0

        for tag in msg.detections:
            id = tag.id
            try:
                tree = ET.parse(self.file_path)
                root = tree.getroot()
                link = root[id - 1]  # assumes tag 1 = home 1, tag 2 = home 2, etc.
            except (ET.ParseError, IndexError) as e:
                self.get_logger().warn(f"Error parsing XML or accessing tag data: {e}")
                continue

            # Extract known map coordinates of the tag
            xyz_elements = link.findall(".//origin[@xyz]")
            xyz_values = [element.attrib["xyz"] for element in xyz_elements]
            xyz = [float(coord) for coord in xyz_values[0].split(" ")]

            rpy_elements = link.findall(".//origin[@rpy]")
            rpy_values = [element.attrib["rpy"] for element in rpy_elements]
            rpy = [float(angle) for angle in rpy_values[0].split(" ")]

            # Lookup the odom to detected tag transform
            try:
                odom_to_tag_transform = self.tf_buffer.lookup_transform("odom", f"{tag.family}:{id}", rclpy.time.Time())
            except TransformException as ex:
                self.get_logger().warn(f"Could not transform odom to detected tag: {ex}")
                continue

            # Adjust position
            position = np.array(
                [
                    odom_to_tag_transform.transform.translation.x - xyz[0],
                    odom_to_tag_transform.transform.translation.y - xyz[1],
                    0.0,  # Assuming a 2D map
                ]
            )
            cumulative_position += position

            # Adjust rotation
            rotation_quaternion = R.from_euler("xyz", rpy, degrees=True).as_quat()
            current_quaternion = np.array(
                [
                    odom_to_tag_transform.transform.rotation.x,
                    odom_to_tag_transform.transform.rotation.y,
                    odom_to_tag_transform.transform.rotation.z,
                    odom_to_tag_transform.transform.rotation.w,
                ]
            )
            rotated_quaternion = (R.from_quat(current_quaternion) * R.from_quat(rotation_quaternion)).as_quat()

            tag_count += 1

        if tag_count > 0:
            # Compute the average position
            avg_position = cumulative_position / tag_count

            # Update the map_to_odom_tf with the averages
            self.map_to_odom_tf.transform.translation.x = avg_position[0]
            self.map_to_odom_tf.transform.translation.y = avg_position[1]
            self.map_to_odom_tf.transform.translation.z = avg_position[2]
            self.map_to_odom_tf.transform.rotation.x = rotated_quaternion[0]
            self.map_to_odom_tf.transform.rotation.y = rotated_quaternion[1]
            self.map_to_odom_tf.transform.rotation.z = rotated_quaternion[2]
            self.map_to_odom_tf.transform.rotation.w = rotated_quaternion[3]

            # TODO: Only position is being averaged right now, for quaternions look into https://en.wikipedia.org/wiki/Slerp
            # # or maybe apply the rotations to the translation vectors then average all of them and use a identity quaternion
            # as the rotation of the TF and the translation of the TF will have all the info we need

            self.map_to_odom_tf.header.stamp = self.get_clock().now().to_msg()
            self.postTransform(self.map_to_odom_tf)
=======
        if len(msg.detections) > 0:
            tags = msg.detections
            for tag in tags:
                # Extract the id of the detected tag
                id = tag.id
                # Extract the known map coordinates of the detected tag
                xyz, rpy = self.apriltag_map_coords[id]

                # Lookup the odom to detected tag tf from the tf buffer
                try:
                    odom_to_tag_transform = self.tf_buffer.lookup_transform(
                        "odom", f"{tag.family}:{id}", rclpy.time.Time()
                    )
                except TransformException as ex:
                    self.get_logger().warn(f"Could not transform odom to the detected tag: {ex}")
                    return

                odom_to_tag_transform.child_frame_id = "odom"
                odom_to_tag_transform.header.frame_id = "map"

                # Apply a known rotation to the transform
                rotation_quaternion = R.from_euler(
                    "xyz", [float(rpy[0]), float(rpy[1]), float(rpy[2])], degrees=True
                ).as_quat()
                current_quaternion = R.from_quat(
                    [
                        odom_to_tag_transform.transform.rotation.x,
                        odom_to_tag_transform.transform.rotation.y,
                        odom_to_tag_transform.transform.rotation.z,
                        odom_to_tag_transform.transform.rotation.w,
                    ]
                ).as_quat()
                rotated_quaternion = current_quaternion * rotation_quaternion  # Multiply the quaternions

                # Update the transform with the rotated quaternion
                odom_to_tag_transform.transform.rotation.x = rotated_quaternion[0]
                odom_to_tag_transform.transform.rotation.y = rotated_quaternion[1]
                odom_to_tag_transform.transform.rotation.z = rotated_quaternion[2]
                odom_to_tag_transform.transform.rotation.w = rotated_quaternion[3]

                # Use the known map coordinates of the apriltag as an offset
                odom_to_tag_transform.transform.translation.x -= float(xyz[0])
                odom_to_tag_transform.transform.translation.y -= float(xyz[1])
                odom_to_tag_transform.transform.translation.z = 0.0

                odom_to_tag_transform.header.stamp = self.get_clock().now().to_msg()
                self.map_to_odom_tf = odom_to_tag_transform
>>>>>>> f8b14998

    def broadcast_transform(self):
        """Broadcasts the map -> odom transform"""
        self.map_transform.header.stamp = self.get_clock().now().to_msg()
        self.tf_broadcaster.sendTransform(self.map_transform)


def main(args=None):
    rclpy.init(args=args)

    node = ApriltagNode()
    node.get_logger().info("Initializing the Apriltag node!")
    rclpy.spin(node)

    node.destroy_node()
    rclpy.shutdown()<|MERGE_RESOLUTION|>--- conflicted
+++ resolved
@@ -29,11 +29,6 @@
         relative_path = paths[field_type]
         self.file_path = os.path.join(current_dir, relative_path)
 
-<<<<<<< HEAD
-        self.map_to_odom_tf = TransformStamped()
-        self.map_to_odom_tf.child_frame_id = "odom"
-        self.map_to_odom_tf.header.frame_id = "map"
-=======
         # Get the root of the XML tree for the current field type
         try:
             tree = ET.parse(self.file_path)
@@ -58,8 +53,9 @@
 
             self.apriltag_map_coords[tag_id] = (xyz, rpy)
 
-        self.map_to_odom_tf = None
->>>>>>> f8b14998
+        self.map_to_odom_tf = TransformStamped()
+        self.map_to_odom_tf.child_frame_id = "odom"
+        self.map_to_odom_tf.header.frame_id = "map"
 
         self.map_transform = TransformStamped()
         self.map_transform.child_frame_id = "odom"
@@ -97,132 +93,69 @@
         return False
 
     def tagDetectionSub(self, msg):
-<<<<<<< HEAD
-        if len(msg.detections) == 0:
-            return
-
-        # Initialize cumulative sums and counter
-        cumulative_position = np.zeros(3)  # For x, y, z
-        tag_count = 0
-
-        for tag in msg.detections:
-            id = tag.id
-            try:
-                tree = ET.parse(self.file_path)
-                root = tree.getroot()
-                link = root[id - 1]  # assumes tag 1 = home 1, tag 2 = home 2, etc.
-            except (ET.ParseError, IndexError) as e:
-                self.get_logger().warn(f"Error parsing XML or accessing tag data: {e}")
-                continue
-
-            # Extract known map coordinates of the tag
-            xyz_elements = link.findall(".//origin[@xyz]")
-            xyz_values = [element.attrib["xyz"] for element in xyz_elements]
-            xyz = [float(coord) for coord in xyz_values[0].split(" ")]
-
-            rpy_elements = link.findall(".//origin[@rpy]")
-            rpy_values = [element.attrib["rpy"] for element in rpy_elements]
-            rpy = [float(angle) for angle in rpy_values[0].split(" ")]
-
-            # Lookup the odom to detected tag transform
-            try:
-                odom_to_tag_transform = self.tf_buffer.lookup_transform("odom", f"{tag.family}:{id}", rclpy.time.Time())
-            except TransformException as ex:
-                self.get_logger().warn(f"Could not transform odom to detected tag: {ex}")
-                continue
-
-            # Adjust position
-            position = np.array(
-                [
-                    odom_to_tag_transform.transform.translation.x - xyz[0],
-                    odom_to_tag_transform.transform.translation.y - xyz[1],
-                    0.0,  # Assuming a 2D map
-                ]
-            )
-            cumulative_position += position
-
-            # Adjust rotation
-            rotation_quaternion = R.from_euler("xyz", rpy, degrees=True).as_quat()
-            current_quaternion = np.array(
-                [
-                    odom_to_tag_transform.transform.rotation.x,
-                    odom_to_tag_transform.transform.rotation.y,
-                    odom_to_tag_transform.transform.rotation.z,
-                    odom_to_tag_transform.transform.rotation.w,
-                ]
-            )
-            rotated_quaternion = (R.from_quat(current_quaternion) * R.from_quat(rotation_quaternion)).as_quat()
-
-            tag_count += 1
-
-        if tag_count > 0:
-            # Compute the average position
-            avg_position = cumulative_position / tag_count
-
-            # Update the map_to_odom_tf with the averages
-            self.map_to_odom_tf.transform.translation.x = avg_position[0]
-            self.map_to_odom_tf.transform.translation.y = avg_position[1]
-            self.map_to_odom_tf.transform.translation.z = avg_position[2]
-            self.map_to_odom_tf.transform.rotation.x = rotated_quaternion[0]
-            self.map_to_odom_tf.transform.rotation.y = rotated_quaternion[1]
-            self.map_to_odom_tf.transform.rotation.z = rotated_quaternion[2]
-            self.map_to_odom_tf.transform.rotation.w = rotated_quaternion[3]
-
-            # TODO: Only position is being averaged right now, for quaternions look into https://en.wikipedia.org/wiki/Slerp
-            # # or maybe apply the rotations to the translation vectors then average all of them and use a identity quaternion
-            # as the rotation of the TF and the translation of the TF will have all the info we need
-
-            self.map_to_odom_tf.header.stamp = self.get_clock().now().to_msg()
-            self.postTransform(self.map_to_odom_tf)
-=======
         if len(msg.detections) > 0:
             tags = msg.detections
+            # Initialize cumulative sums and counter
+            cumulative_position = np.zeros(3)  # For x, y, z
+            tag_count = 0
             for tag in tags:
                 # Extract the id of the detected tag
                 id = tag.id
                 # Extract the known map coordinates of the detected tag
                 xyz, rpy = self.apriltag_map_coords[id]
 
-                # Lookup the odom to detected tag tf from the tf buffer
+                # Lookup the odom to detected tag transform
                 try:
                     odom_to_tag_transform = self.tf_buffer.lookup_transform(
                         "odom", f"{tag.family}:{id}", rclpy.time.Time()
                     )
                 except TransformException as ex:
-                    self.get_logger().warn(f"Could not transform odom to the detected tag: {ex}")
-                    return
+                    self.get_logger().warn(f"Could not transform odom to detected tag: {ex}")
+                    continue
 
-                odom_to_tag_transform.child_frame_id = "odom"
-                odom_to_tag_transform.header.frame_id = "map"
+                # Adjust position
+                position = np.array(
+                    [
+                        odom_to_tag_transform.transform.translation.x - xyz[0],
+                        odom_to_tag_transform.transform.translation.y - xyz[1],
+                        0.0,  # Assuming a 2D map
+                    ]
+                )
+                cumulative_position += position
 
-                # Apply a known rotation to the transform
-                rotation_quaternion = R.from_euler(
-                    "xyz", [float(rpy[0]), float(rpy[1]), float(rpy[2])], degrees=True
-                ).as_quat()
-                current_quaternion = R.from_quat(
+                # Adjust rotation
+                rotation_quaternion = R.from_euler("xyz", rpy, degrees=True).as_quat()
+                current_quaternion = np.array(
                     [
                         odom_to_tag_transform.transform.rotation.x,
                         odom_to_tag_transform.transform.rotation.y,
                         odom_to_tag_transform.transform.rotation.z,
                         odom_to_tag_transform.transform.rotation.w,
                     ]
-                ).as_quat()
-                rotated_quaternion = current_quaternion * rotation_quaternion  # Multiply the quaternions
+                )
+                rotated_quaternion = (R.from_quat(current_quaternion) * R.from_quat(rotation_quaternion)).as_quat()
 
-                # Update the transform with the rotated quaternion
-                odom_to_tag_transform.transform.rotation.x = rotated_quaternion[0]
-                odom_to_tag_transform.transform.rotation.y = rotated_quaternion[1]
-                odom_to_tag_transform.transform.rotation.z = rotated_quaternion[2]
-                odom_to_tag_transform.transform.rotation.w = rotated_quaternion[3]
+                tag_count += 1
 
-                # Use the known map coordinates of the apriltag as an offset
-                odom_to_tag_transform.transform.translation.x -= float(xyz[0])
-                odom_to_tag_transform.transform.translation.y -= float(xyz[1])
-                odom_to_tag_transform.transform.translation.z = 0.0
+            if tag_count > 0:
+                # Compute the average position
+                avg_position = cumulative_position / tag_count
 
-                odom_to_tag_transform.header.stamp = self.get_clock().now().to_msg()
-                self.map_to_odom_tf = odom_to_tag_transform
->>>>>>> f8b14998
+                # Update the map_to_odom_tf with the averages
+                self.map_to_odom_tf.transform.translation.x = avg_position[0]
+                self.map_to_odom_tf.transform.translation.y = avg_position[1]
+                self.map_to_odom_tf.transform.translation.z = avg_position[2]
+                self.map_to_odom_tf.transform.rotation.x = rotated_quaternion[0]
+                self.map_to_odom_tf.transform.rotation.y = rotated_quaternion[1]
+                self.map_to_odom_tf.transform.rotation.z = rotated_quaternion[2]
+                self.map_to_odom_tf.transform.rotation.w = rotated_quaternion[3]
+
+                # TODO: Only position is being averaged right now, for quaternions look into https://en.wikipedia.org/wiki/Slerp
+                # # or maybe apply the rotations to the translation vectors then average all of them and use a identity quaternion
+                # as the rotation of the TF and the translation of the TF will have all the info we need
+
+                self.map_to_odom_tf.header.stamp = self.get_clock().now().to_msg()
+                self.postTransform(self.map_to_odom_tf)
 
     def broadcast_transform(self):
         """Broadcasts the map -> odom transform"""
