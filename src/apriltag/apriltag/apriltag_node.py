--- conflicted
+++ resolved
@@ -126,21 +126,16 @@
     def broadcast_transform(self):
         """Broadcasts the map -> odom transform"""
         # Lookup the odom to zed2i_camera_link tf from the tf buffer
-<<<<<<< HEAD
-        # self.get_logger().warn(f"Could not transform odom to zed2i_camera_link: {ex}")
         self.map_transform.header.stamp = self.get_clock().now().to_msg()
         self.tf_broadcaster.sendTransform(self.map_transform)
-        return
-=======
->>>>>>> 03d39800
-        try:
-            odom_to_camera_link_transform = self.tf_buffer.lookup_transform("odom", "zed2i_camera_link", rclpy.time.Time())
-            self.map_transform.header.stamp = odom_to_camera_link_transform.header.stamp
-            self.tf_broadcaster.sendTransform(self.map_transform)
-        except TransformException as ex:
-            self.get_logger().warn(f"Could not transform odom to zed2i_camera_link: {ex}")
-            self.map_transform.header.stamp = self.get_clock().now().to_msg()
-            self.tf_broadcaster.sendTransform(self.map_transform)
+        # try:
+        #     odom_to_camera_link_transform = self.tf_buffer.lookup_transform("odom", "zed2i_camera_link", rclpy.time.Time())
+        #     self.map_transform.header.stamp = odom_to_camera_link_transform.header.stamp
+        #     self.tf_broadcaster.sendTransform(self.map_transform)
+        # except TransformException as ex:
+        #     self.get_logger().warn(f"Could not transform odom to zed2i_camera_link: {ex}")
+        #     self.map_transform.header.stamp = self.get_clock().now().to_msg()
+        #     self.tf_broadcaster.sendTransform(self.map_transform)
 
 
 def main(args=None):
