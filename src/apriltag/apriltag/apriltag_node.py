--- conflicted
+++ resolved
@@ -97,13 +97,9 @@
             odom_to_tag_transform.header.stamp = self.get_clock().now().to_msg()
 
             # Apply a known rotation to the transform
-<<<<<<< HEAD
-            rotation_quaternion = R.from_euler("xyz", [float(rpy[0]), float(rpy[1]), float(rpy[2])], degrees=True).as_quat()
-=======
             rotation_quaternion = R.from_euler(
                 "xyz", [float(rpy[0]), float(rpy[1]), float(rpy[2])], degrees=True
             ).as_quat()
->>>>>>> 5ebb6cab
             current_quaternion = R.from_quat(
                 [
                     odom_to_tag_transform.transform.rotation.x,
