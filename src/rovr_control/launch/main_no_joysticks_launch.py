--- conflicted
+++ resolved
@@ -80,12 +80,8 @@
     ld.add_action(rovr_control)
     ld.add_action(motor_control)
     ld.add_action(drivetrain)
-<<<<<<< HEAD
-    ld.add_action(skimmer)
+    ld.add_action(digger)
     ld.add_action(dumper)
-=======
-    ld.add_action(digger)
->>>>>>> 6ec87315
     ld.add_action(read_serial)
     ld.add_action(can_bus)
     ld.add_action(calibrate_field_coordinate_server)
