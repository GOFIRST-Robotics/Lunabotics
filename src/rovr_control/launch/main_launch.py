from launch import LaunchDescription
from launch_ros.actions import Node


def generate_launch_description():
    ld = LaunchDescription()

    joystick_node = Node(
        package="joy",
        executable="joy_node",
        parameters=["config/joy_node.yaml"],
    )

    rovr_control = Node(
        package="rovr_control",
        executable="main_control_node",
        name="main_control_node",
        parameters=["config/rovr_control.yaml"],
        output="screen",
        emulate_tty=True,
    )

    motor_control = Node(
        package="motor_control",
        executable="motor_control_node",
        name="motor_control_node",
        parameters=["config/drivetrain_config.yaml", "config/motor_control.yaml"],
        output="screen",
        emulate_tty=True,
    )

    drivetrain = Node(
        package="drivetrain",
        executable="drivetrain_node",
        name="drivetrain_node",
        parameters=["config/drivetrain_config.yaml", "config/motor_control.yaml"],
        output="screen",
        emulate_tty=True,
    )

    digger = Node(
        package="digger",
        executable="digger_node",
        name="digger_node",
        parameters=["config/motor_control.yaml"],
        output="screen",
    )

    dumper = Node(
        package="dumper",
        executable="dumper_node",
        name="dumper_node",
        parameters=["config/motor_control.yaml"],
        output="screen",
    )

    read_serial = Node(
        package="rovr_control",
        executable="read_serial",
        name="read_serial",
    )

    can_bus = Node(
        package="ros2socketcan_bridge",
        executable="ros2socketcan",
        name="ros2socketcan",
    )

    # Add our autonomous action servers here
    calibrate_field_coordinate_server = Node(
        package="rovr_control",
        executable="calibrate_field_coordinate_server",
        name="calibrate_field_coordinate_server",
    )
    auto_dig_server = Node(
        package="rovr_control",
        executable="auto_dig_server",
        name="auto_dig_server",
    )
    auto_offload_server = Node(
        package="rovr_control",
        executable="auto_offload_server",
        name="auto_offload_server",
    )

    ld.add_action(rovr_control)
    ld.add_action(motor_control)
    ld.add_action(joystick_node)
    ld.add_action(drivetrain)
<<<<<<< HEAD
    ld.add_action(skimmer)
    ld.add_action(dumper)
=======
    ld.add_action(digger)
>>>>>>> 6ec87315
    ld.add_action(read_serial)
    ld.add_action(can_bus)
    ld.add_action(calibrate_field_coordinate_server)
    ld.add_action(auto_dig_server)
    ld.add_action(auto_offload_server)

    return ld<|MERGE_RESOLUTION|>--- conflicted
+++ resolved
@@ -87,12 +87,8 @@
     ld.add_action(motor_control)
     ld.add_action(joystick_node)
     ld.add_action(drivetrain)
-<<<<<<< HEAD
-    ld.add_action(skimmer)
+    ld.add_action(digger)
     ld.add_action(dumper)
-=======
-    ld.add_action(digger)
->>>>>>> 6ec87315
     ld.add_action(read_serial)
     ld.add_action(can_bus)
     ld.add_action(calibrate_field_coordinate_server)
