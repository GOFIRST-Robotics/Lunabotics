import rclpy
from rclpy.action import ActionServer

from std_msgs.msg import Bool

from rovr_interfaces.action import AutoDig
from rovr_interfaces.srv import Drive, Stop, SetPosition, SetPower
from rclpy.action.server import ServerGoalHandle, CancelResponse

from rovr_control.node_util import AsyncNode


class AutoDigServer(AsyncNode):
    def __init__(self):
        super().__init__("auto_dig_server")
        self._action_server = ActionServer(
            self, AutoDig, "auto_dig", self.execute_callback, cancel_callback=self.cancel_callback
        )

        # TODO: This should not be needed anymore after ticket #257 is implemented!
        self.digger_goal_subscription = self.create_subscription(
            Bool, "/digger/goal_reached", self.digger_goal_callback, 10
        )

        self.cli_drivetrain_drive = self.create_client(Drive, "drivetrain/drive")
        self.cli_drivetrain_stop = self.create_client(Stop, "drivetrain/stop")

        self.cli_lift_zero = self.create_client(Stop, "lift/zero")
        self.cli_lift_lower = self.create_client(Stop, "lift/lower")
        self.cli_lift_setPosition = self.create_client(SetPosition, "lift/setPosition")
        self.cli_lift_set_power = self.create_client(SetPower, "lift/setPower")
        self.cli_lift_stop = self.create_client(Stop, "lift/stop")

        self.cli_digger_stop = self.create_client(Stop, "digger/stop")
        self.cli_digger_setPower = self.create_client(SetPower, "digger/setPower")

    async def execute_callback(self, goal_handle: ServerGoalHandle):
        self.get_logger().info("Starting Autonomous Digging Procedure!")
        result = AutoDig.Result()

        # Make sure the services are available
        if not self.cli_drivetrain_drive.wait_for_service(timeout_sec=1.0):
            self.get_logger().error("Drivetrain drive service not available")
            goal_handle.abort()
            return result
        if not self.cli_drivetrain_stop.wait_for_service(timeout_sec=1.0):
            self.get_logger().error("Drivetrain stop service not available")
            goal_handle.abort()
            return result
        if not self.cli_lift_setPosition.wait_for_service(timeout_sec=1.0):
            self.get_logger().error("Lift set position service not available")
            goal_handle.abort()
            return result
        if not self.cli_lift_stop.wait_for_service(timeout_sec=1.0):
            self.get_logger().error("Lift stop service not available")
            goal_handle.abort()
            return result
        if not self.cli_lift_set_power.wait_for_service(timeout_sec=1.0):
            self.get_logger().error("Lift set power service not available")
            goal_handle.abort()
            return result
        if not self.cli_lift_zero.wait_for_service(timeout_sec=1.0):
            self.get_logger().error("Lift zero service not available")
            goal_handle.abort()
            return result
        if not self.cli_digger_setPower.wait_for_service(timeout_sec=1.0):
            self.get_logger().error("Digger set power service not available")
            goal_handle.abort()
            return result
        if not self.cli_digger_stop.wait_for_service(timeout_sec=1.0):
            self.get_logger().error("Digger stop service not available")
            goal_handle.abort()
            return result

<<<<<<< HEAD
        # Zero the skimmer
        # Wait for the lift goal to be reached
        await self.cli_lift_zero.call_async(Stop.Reqest())

        # Start the skimmer belt
        await self.cli_skimmer_setPower.call_async(SetPower.Request(power=goal_handle.request.skimmer_belt_power))

        # Lower the skimmer towards the ground slowly
        await self.cli_lift_lower.call_async(Stop.Reqest())

        self.get_logger().info("Auto Digging in Place")
        await self.async_sleep(3)  # Allows for task to be canceled / reaches the lower limit switch and digs for a while
        self.get_logger().info("Done Digging in Place")

        # Stop skimming
        await self.cli_skimmer_stop.call_async(Stop.Request())
=======
        # Zero the digger
        self.cli_lift_zero.call_async(Stop.Request())
        # Wait for the lift goal to be reached
        await self.digger_sleep()

        # Lower the digger onto the ground
        self.cli_lift_setPosition.call_async(
            SetPosition.Request(position=goal_handle.request.lift_digging_start_position)
        )
        # Wait for the lift goal to be reached
        await self.digger_sleep()

        # Start the digger belt
        self.cli_digger_setPower.call_async(SetPower.Request(power=goal_handle.request.digger_belt_power))

        # Drive forward while digging
        start_time = self.get_clock().now().nanoseconds
        elapsed = self.get_clock().now().nanoseconds - start_time
        # accelerate for 2 seconds
        # TODO: completing ticket #298 can replace this while loop with a motor ramp up service
        while elapsed < 2e9:
            self.cli_lift_set_power.call_async(SetPower.Request(power=-0.05e-9 * (elapsed)))
            self.cli_drivetrain_drive.call_async(Drive.Request(forward_power=0.25e-9 * (elapsed), turning_power=0.0))
            self.get_logger().info("Accelerating lift and drive train")
            elapsed = self.get_clock().now().nanoseconds - start_time
            await self.async_sleep(0.1)  # Allows for task to be canceled

        self.get_logger().info("Auto Driving")
        await self.async_sleep(12)  # Allows for task to be canceled
        self.get_logger().info("Done Driving")

        # Stop driving and skimming
        await self.cli_drivetrain_stop.call_async(Stop.Request())
        await self.cli_digger_stop.call_async(Stop.Request())
>>>>>>> 6ec87315

        await self.cli_lift_setPosition.call_async(SetPosition.Request(position=goal_handle.request.lift_dumping_position))
        #raise lift to dumping position
        # Wait for the lift goal to be reached
<<<<<<< HEAD
=======
        await self.digger_sleep()
>>>>>>> 6ec87315

        self.get_logger().info("Autonomous Digging Procedure Complete!")
        goal_handle.succeed()
        return result

    def cancel_callback(self, cancel_request: ServerGoalHandle):
        """This method is called when the action is canceled."""
        self.get_logger().info("Goal is cancelling")
        if not self.digger_goal_reached.done():
            self.cli_drivetrain_stop.call_async(Stop.Request())
        if super().cancel_callback(cancel_request) == CancelResponse.ACCEPT:
            self.cli_drivetrain_stop.call_async(Stop.Request())
            self.cli_digger_stop.call_async(Stop.Request())
        return CancelResponse.ACCEPT


def main(args=None) -> None:
    rclpy.init(args=args)
    action_server = AutoDigServer()
    rclpy.spin(action_server)
    rclpy.shutdown()


# This code does NOT run if this file is imported as a module
if __name__ == "__main__":
    main()<|MERGE_RESOLUTION|>--- conflicted
+++ resolved
@@ -72,15 +72,14 @@
             goal_handle.abort()
             return result
 
-<<<<<<< HEAD
-        # Zero the skimmer
+        # Zero the digger
         # Wait for the lift goal to be reached
         await self.cli_lift_zero.call_async(Stop.Reqest())
 
-        # Start the skimmer belt
-        await self.cli_skimmer_setPower.call_async(SetPower.Request(power=goal_handle.request.skimmer_belt_power))
+        # Start the digger belt
+        await self.cli_digger_setPower.call_async(SetPower.Request(power=goal_handle.request.digger_belt_power))
 
-        # Lower the skimmer towards the ground slowly
+        # Lower the digger towards the ground slowly
         await self.cli_lift_lower.call_async(Stop.Reqest())
 
         self.get_logger().info("Auto Digging in Place")
@@ -88,51 +87,11 @@
         self.get_logger().info("Done Digging in Place")
 
         # Stop skimming
-        await self.cli_skimmer_stop.call_async(Stop.Request())
-=======
-        # Zero the digger
-        self.cli_lift_zero.call_async(Stop.Request())
-        # Wait for the lift goal to be reached
-        await self.digger_sleep()
-
-        # Lower the digger onto the ground
-        self.cli_lift_setPosition.call_async(
-            SetPosition.Request(position=goal_handle.request.lift_digging_start_position)
-        )
-        # Wait for the lift goal to be reached
-        await self.digger_sleep()
-
-        # Start the digger belt
-        self.cli_digger_setPower.call_async(SetPower.Request(power=goal_handle.request.digger_belt_power))
-
-        # Drive forward while digging
-        start_time = self.get_clock().now().nanoseconds
-        elapsed = self.get_clock().now().nanoseconds - start_time
-        # accelerate for 2 seconds
-        # TODO: completing ticket #298 can replace this while loop with a motor ramp up service
-        while elapsed < 2e9:
-            self.cli_lift_set_power.call_async(SetPower.Request(power=-0.05e-9 * (elapsed)))
-            self.cli_drivetrain_drive.call_async(Drive.Request(forward_power=0.25e-9 * (elapsed), turning_power=0.0))
-            self.get_logger().info("Accelerating lift and drive train")
-            elapsed = self.get_clock().now().nanoseconds - start_time
-            await self.async_sleep(0.1)  # Allows for task to be canceled
-
-        self.get_logger().info("Auto Driving")
-        await self.async_sleep(12)  # Allows for task to be canceled
-        self.get_logger().info("Done Driving")
-
-        # Stop driving and skimming
-        await self.cli_drivetrain_stop.call_async(Stop.Request())
         await self.cli_digger_stop.call_async(Stop.Request())
->>>>>>> 6ec87315
 
         await self.cli_lift_setPosition.call_async(SetPosition.Request(position=goal_handle.request.lift_dumping_position))
         #raise lift to dumping position
         # Wait for the lift goal to be reached
-<<<<<<< HEAD
-=======
-        await self.digger_sleep()
->>>>>>> 6ec87315
 
         self.get_logger().info("Autonomous Digging Procedure Complete!")
         goal_handle.succeed()
