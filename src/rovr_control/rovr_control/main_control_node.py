--- conflicted
+++ resolved
@@ -6,7 +6,7 @@
 # Import the ROS 2 module
 import rclpy
 from rclpy.node import Node
-from rclpy.executors import SingleThreadedExecutor  # This is needed to run multiple callbacks in a single thread
+from rclpy.executors import SingleThreadedExecutor # This is needed to run multiple callbacks in a single thread
 
 # Import ROS 2 formatted message types
 from geometry_msgs.msg import Twist, Vector3, PoseWithCovarianceStamped
@@ -18,7 +18,7 @@
 from rovr_interfaces.srv import Stop, Drive, MotorCommandGet, LinearActuator
 
 # Import Python Modules
-import asyncio  # Allows the creation of asynchronous autonomous procedures!
+import asyncio # Allows the creation of asynchronous autonomous procedures!
 import subprocess  # This is for the webcam stream subprocesses
 import signal  # Allows us to kill subprocesses
 import os  # Allows us to kill subprocesses
@@ -26,7 +26,6 @@
 
 # Import our logitech gamepad button mappings
 from .gamepad_constants import *
-
 # Uncomment the line below to use the Xbox controller mappings instead
 # from .xbox_controller_constants import *
 
@@ -35,17 +34,13 @@
 
 # GLOBAL VARIABLES #
 buttons = [0] * 11  # This is to help with button press detection
-<<<<<<< HEAD
-=======
-# Define the possible states of our robot
-states = {"Teleop": 0, "Auto_Dig": 1, "Auto_Offload": 2}
-
->>>>>>> a86d320a
 
 def get_target_ip(target: str, default: str = "", logger_fn=print) -> str:
     """Return the current IP address of the laptop using nmap."""
     try:
-        nmap = subprocess.Popen(("nmap", "-sn", "192.168.1.1/24"), stdout=subprocess.PIPE)
+        nmap = subprocess.Popen(
+            ("nmap", "-sn", "192.168.1.1/24"), stdout=subprocess.PIPE
+        )
         grep = subprocess.check_output(("grep", target), stdin=nmap.stdout)
         nmap.wait()
         res = re.sub(r".*\((.*)\).*", r"\g<1>", grep.decode())
@@ -61,7 +56,7 @@
     def __init__(self) -> None:
         """Initialize the ROS2 Node."""
         super().__init__("rovr_control")
-
+        
         # Define default values for our ROS parameters below #
         self.declare_parameter("autonomous_driving_power", 0.25)  # Measured in Duty Cycle (0.0-1.0)
         self.declare_parameter("max_drive_power", 1.0)  # Measured in Duty Cycle (0.0-1.0)
@@ -72,13 +67,8 @@
         self.declare_parameter("drum_belt_power", 0.2)  # Measured in Duty Cycle (0.0-1.0)
         self.declare_parameter("conveyor_belt_power", 0.35)  # Measured in Duty Cycle (0.0-1.0)
         self.declare_parameter("offload_belt_power", 0.35)  # Measured in Duty Cycle (0.0-1.0)
-<<<<<<< HEAD
         
         # Assign the ROS Parameters to member variables below #
-=======
-
-        # Assign the ROS Parameters
->>>>>>> a86d320a
         self.autonomous_driving_power = self.get_parameter("autonomous_driving_power").value
         self.max_drive_power = self.get_parameter("max_drive_power").value
         self.max_turn_power = self.get_parameter("max_turn_power").value
@@ -86,17 +76,10 @@
         self.drum_belt_power = self.get_parameter("drum_belt_power").value
         self.conveyor_belt_power = self.get_parameter("conveyor_belt_power").value
         self.offload_belt_power = self.get_parameter("offload_belt_power").value
-<<<<<<< HEAD
         self.linear_actuator_power = self.get_parameter("linear_actuator_power").value
         self.linear_actuator_up_power = self.get_parameter("linear_actuator_up_power").value
         
         # Print the ROS Parameters to the terminal #
-=======
-        self.linear_actuator_speed = self.get_parameter("linear_actuator_speed").value
-        self.linear_actuator_up_speed = self.get_parameter("linear_actuator_up_speed").value
-
-        # Print the ROS Parameters to the terminal
->>>>>>> a86d320a
         print("autonomous_driving_power has been set to:", self.autonomous_driving_power)
         print("max_drive_power has been set to:", self.max_drive_power)
         print("max_turn_power has been set to:", self.max_turn_power)
@@ -123,11 +106,7 @@
         }
 
         # Define some initial states here
-<<<<<<< HEAD
         self.state = self.states["Teleop"] 
-=======
-        self.state = states["Teleop"]
->>>>>>> a86d320a
         self.digger_extend_toggled = False
         self.camera_view_toggled = False
         self.front_camera = None
@@ -137,12 +116,12 @@
 
         # This is a hard-coded physical constant (how far off-center the apriltag camera is)
         self.typeapriltag_camera_offset = 0.1905  # Measured in Meters
-
+        
         # These variables store the most recent Apriltag pose
         self.apriltagX = 0.0
         self.apriltagZ = 0.0
         self.apriltagYaw = 0.0
-
+        
         # Define service clients here
         self.cli_offloader_toggle = self.create_client(SetPower, "offloader/toggle")
         self.cli_offloader_stop = self.create_client(Stop, "offloader/stop")
@@ -169,117 +148,11 @@
 
     def stop_all_subsystems(self) -> None:
         """This method stops all subsystems on the robot."""
-<<<<<<< HEAD
         self.cli_offloader_stop.call_async(Stop.Request()) # Stop the offloader
         self.cli_conveyor_stop.call_async(Stop.Request()) # Stop the conveyor
         self.cli_digger_stop.call_async(Stop.Request()) # Stop the digger
         self.cli_drivetrain_stop.call_async(Stop.Request()) # Stop the drivetrain
         self.cli_linear_actuator_stop.call_async(Stop.Request()) # Stop the linear actuator
-=======
-        self.cli_offloader_stop.call_async(Stop.Request())  # Stop the offloader
-        self.cli_conveyor_stop.call_async(Stop.Request())  # Stop the conveyor
-        self.cli_digger_stop.call_async(Stop.Request())  # Stop the digger
-        self.cli_drivetrain_stop.call_async(Stop.Request())  # Stop the drivetrain
-        self.arduino.write(f"e{chr(0)}".encode("ascii"))  # Stop the linear actuator
-
-    def end_autonomous(self) -> None:
-        """This method returns to teleop control."""
-        self.stop_all_subsystems()  # Stop all subsystems
-        self.state = states["Teleop"]  # Return to Teleop mode
-
-    async def auto_dig_procedure(self) -> None:
-        """This method lays out the procedure for autonomously digging!"""
-        print("\nStarting Autonomous Digging Procedure!")
-        try:  # Wrap the autonomous procedure in a try-except
-            await self.cli_digger_setPower.call_async(SetPower.Request(power=self.digger_rotation_power))
-            await self.cli_conveyor_setPower.call_async(
-                ConveyorSetPower.Request(
-                    drum_belt_power=self.drum_belt_power, conveyor_belt_power=self.conveyor_belt_power
-                )
-            )
-            self.arduino.read_all()  # Read all messages from the serial buffer to clear them out
-            await asyncio.sleep(2)  # Wait a bit for the drum motor to get up to speed
-            # Tell the Arduino to extend the linear actuator
-            self.arduino.write(f"e{chr(self.linear_actuator_speed)}".encode("ascii"))
-            while True:  # Wait for a confirmation message from the Arduino
-                reading = self.arduino.read()
-                print(reading)
-                if reading == b"f":
-                    break
-                await asyncio.sleep(0)  # Trick to allow other tasks to run ;)
-            await asyncio.sleep(5)  # Wait for 5 seconds
-            # Tell the Arduino to retract the linear actuator
-            self.arduino.write(f"r{chr(self.linear_actuator_up_speed)}".encode("ascii"))
-            while True:  # Wait for a confirmation message from the Arduino
-                reading = self.arduino.read()
-                print(reading)
-                if reading == b"s":
-                    break
-                await asyncio.sleep(0)  # Trick to allow other tasks to run ;)
-            # Reverse the digging drum
-            await self.cli_digger_stop.call_async(Stop.Request())
-            await asyncio.sleep(0.5)  # Let the digger slow down
-            await self.cli_digger_setPower.call_async(SetPower.Request(power=-1 * self.digger_rotation_power))
-            await asyncio.sleep(5)  # Wait for 5 seconds
-            await self.cli_digger_stop.call_async(Stop.Request())
-            await self.cli_conveyor_stop.call_async(Stop.Request())
-            print("Autonomous Digging Procedure Complete!\n")
-            self.end_autonomous()  # Return to Teleop mode
-        except asyncio.CancelledError:  # Put termination code here
-            print("Autonomous Digging Procedure Terminated\n")
-            self.end_autonomous()  # Return to Teleop mode
-
-    async def auto_offload_procedure(self):
-        """This method lays out the procedure for autonomously offloading!"""
-        print("\nStarting Autonomous Offload Procedure!")
-        try:  # Wrap the autonomous procedure in a try-except
-            # Search for an Apriltag before continuing
-            print("Searching for an Apriltag to dock with...")
-            self.apriltagX = 0.0
-            # Add a small delay to see if we can see an Apriltag already
-            await asyncio.sleep(0.1)
-            if self.apriltagX == 0.0:
-                # Start turning slowly to look for an Apriltag
-                await self.cli_drivetrain_drive.call_async(Drive.Request(forward_power=0.0, turning_power=0.3))
-                while self.apriltagX == 0.0:
-                    print("searching")
-                    await asyncio.sleep(0)  # Trick to allow other tasks to run ;)
-                print(f"Apriltag found! x: {self.apriltagX}, z: {self.apriltagZ}, yaw :{self.apriltagYaw}")
-                # Stop turning
-                await self.cli_drivetrain_stop.call_async(Stop.Request())
-            # Continue correcting until we are within 1.5 meters of the tag # TODO: Tune this distance
-            while self.apriltagZ >= 1.5:
-                # TODO: Tune both of these P constants on the actual robot
-                turn = -1 * (0.5 * self.apriltagYaw + 0.5 * self.apriltagX)
-                await self.cli_drivetrain_drive.call_async(
-                    Drive.Request(forward_power=self.autonomous_driving_power, turning_power=turn)
-                )
-                print(f"Tracking Apriltag with pose x: {self.apriltagX}, z: {self.apriltagZ}, yaw :{self.apriltagYaw}")
-                # Add a small delay so we don't overload ROS with too many messages
-                await asyncio.sleep(0.1)
-            # Stop the robot
-            await self.cli_drivetrain_stop.call_async(Stop.Request())
-            # Finish docking with the trough
-            print("Docking with the trough")
-            await self.cli_drivetrain_drive.call_async(
-                Drive.Request(forward_power=self.autonomous_driving_power, turning_power=0.0)
-            )
-            # TODO: Tune this timing (how long to drive straight for at the end of docking)
-            await asyncio.sleep(4)
-            await self.cli_drivetrain_stop.call_async(Stop.Request())
-            print("Commence Offloading!")
-            await self.cli_offloader_setPower.call_async(
-                SetPower.Request(power=self.offload_belt_power)
-            )  # start offloading
-            # TODO: Tune this timing (how long to run the offloader for)
-            await asyncio.sleep(10)
-            await self.cli_offloader_stop.call_async(Stop.Request())  # stop offloading
-            print("Autonomous Offload Procedure Complete!\n")
-            self.end_autonomous()  # Return to Teleop mode
-        except asyncio.CancelledError:  # Put termination code here
-            print("Autonomous Offload Procedure Terminated\n")
-            self.end_autonomous()  # Return to Teleop mode
->>>>>>> a86d320a
 
     def apriltags_callback(self, msg: TFMessage) -> None:
         """Process the Apriltag detections."""
@@ -289,7 +162,9 @@
         # Create a PoseWithCovarianceStamped object from the Apriltag detection
         pose_object = PoseWithCovarianceStamped()
         pose_object.header = entry.header
-        pose_object.pose.pose.position.x = entry.transform.translation.x + self.typeapriltag_camera_offset
+        pose_object.pose.pose.position.x = (
+            entry.transform.translation.x + self.typeapriltag_camera_offset
+        )
         pose_object.pose.pose.position.y = entry.transform.translation.y
         pose_object.pose.pose.position.z = entry.transform.translation.z
         pose_object.pose.pose.orientation.x = entry.transform.rotation.x
@@ -300,7 +175,7 @@
         self.apriltag_pose_publisher.publish(pose_object)
 
         ## Set the value of these variables used for docking with an Apriltag ##
-
+        
         # Left-Right Distance to the tag (measured in meters)
         self.apriltagX = entry.transform.translation.x + self.typeapriltag_camera_offset
         # Forward-Backward Distance to the tag (measured in meters)
@@ -315,26 +190,22 @@
         # TELEOP CONTROLS BELOW #
         if self.state == self.states["Teleop"]:
             # Drive the robot using joystick input during Teleop
-            drive_power = msg.axes[RIGHT_JOYSTICK_VERTICAL_AXIS] * self.max_drive_power  # Forward power
-            turn_power = msg.axes[LEFT_JOYSTICK_HORIZONTAL_AXIS] * self.max_turn_power  # Turning power
+            drive_power = (
+                msg.axes[RIGHT_JOYSTICK_VERTICAL_AXIS] * self.max_drive_power
+            )  # Forward power
+            turn_power = (
+                msg.axes[LEFT_JOYSTICK_HORIZONTAL_AXIS] * self.max_turn_power
+            )  # Turning power
             self.drive_power_publisher.publish(Twist(linear=Vector3(x=drive_power), angular=Vector3(z=turn_power)))
 
             # Check if the digger button is pressed
             if msg.buttons[X_BUTTON] == 1 and buttons[X_BUTTON] == 0:
                 self.cli_digger_toggle.call_async(SetPower.Request(power=self.digger_rotation_power))
-<<<<<<< HEAD
                 self.cli_conveyor_toggle.call_async(ConveyorSetPower.Request(drum_belt_power=self.drum_belt_power, conveyor_belt_power=self.conveyor_belt_power))
             # Reverse the digging drum (set negative power)
             if msg.buttons[RIGHT_BUMPER] == 1 and buttons[RIGHT_BUMPER] == 0:
                 self.cli_digger_setPower.call_async(SetPower.Request(power=-1 * self.digger_rotation_power))
                 self.cli_conveyor_toggle.call_async(ConveyorSetPower.Request(drum_belt_power=self.drum_belt_power, conveyor_belt_power=self.conveyor_belt_power))
-=======
-                self.cli_conveyor_toggle.call_async(
-                    ConveyorSetPower.Request(
-                        drum_belt_power=self.drum_belt_power, conveyor_belt_power=self.conveyor_belt_power
-                    )
-                )
->>>>>>> a86d320a
             # Check if the offloader button is pressed
             if msg.buttons[B_BUTTON] == 1 and buttons[B_BUTTON] == 0:
                 self.cli_offloader_toggle.call_async(SetPower.Request(power=self.offload_belt_power))
@@ -346,36 +217,16 @@
                     # Extend the linear actuator
                     self.cli_digger_extend.call_async(LinearActuator.Request(power=self.linear_actuator_power, wait=False))
                 else:
-<<<<<<< HEAD
                     # Retract the linear actuator
                     self.cli_digger_retract.call_async(LinearActuator.Request(power=self.linear_actuator_up_power, wait=False))
             # Stop the linear actuator
             if msg.buttons[Y_BUTTON] == 1 and buttons[Y_BUTTON] == 0:
                 self.cli_linear_actuator_stop.call_async(Stop.Request())
-=======
-                    # Tell the Arduino to retract the linear actuator
-                    self.arduino.write(f"r{chr(self.linear_actuator_up_speed)}".encode("ascii"))
-
-            # Stop the linear actuator
-            if msg.buttons[Y_BUTTON] == 1 and buttons[Y_BUTTON] == 0:
-                # Send stop command to the Arduino
-                self.arduino.write(f"e{chr(0)}".encode("ascii"))
-
-            if msg.buttons[RIGHT_BUMPER] == 1 and buttons[RIGHT_BUMPER] == 0:
-                # Reverse the digging drum (set negative power)
-                self.cli_digger_setPower.call_async(SetPower.Request(power=-1 * self.digger_rotation_power))
-                self.cli_conveyor_toggle.call_async(
-                    ConveyorSetPower.Request(
-                        drum_belt_power=self.drum_belt_power, conveyor_belt_power=self.conveyor_belt_power
-                    )
-                )
->>>>>>> a86d320a
 
         # THE CONTROLS BELOW ALWAYS WORK #
 
         # Check if the autonomous digging button is pressed
         if msg.buttons[BACK_BUTTON] == 1 and buttons[BACK_BUTTON] == 0:
-<<<<<<< HEAD
             if self.state == self.states["Teleop"]:
                 self.stop_all_subsystems() # Stop all subsystems
                 self.state = self.states["Auto_Dig"]
@@ -391,32 +242,11 @@
                 self.autonomous_offload_process = asyncio.ensure_future(self.auto_offload.run()) # Start the auto dig process
             elif self.state == self.states["Auto_Offload"]:
                 self.autonomous_offload_process.cancel() # Terminate the auto offload process
-=======
-            if self.state == states["Teleop"]:
-                self.stop_all_subsystems()  # Stop all subsystems
-                self.state = states["Auto_Dig"]
-                self.autonomous_digging_process = asyncio.ensure_future(
-                    self.auto_dig_procedure()
-                )  # Start the auto dig process
-            elif self.state == states["Auto_Dig"]:
-                self.autonomous_digging_process.cancel()  # Terminate the auto dig process
-
-        # Check if the autonomous offload button is pressed
-        if msg.buttons[LEFT_BUMPER] == 1 and buttons[LEFT_BUMPER] == 0:
-            if self.state == states["Teleop"]:
-                self.stop_all_subsystems()  # Stop all subsystems
-                self.state = states["Auto_Offload"]
-                self.autonomous_offload_process = asyncio.ensure_future(
-                    self.auto_offload_procedure()
-                )  # Start the auto dig process
-            elif self.state == states["Auto_Offload"]:
-                self.autonomous_offload_process.cancel()  # Terminate the auto offload process
->>>>>>> a86d320a
 
         # Check if the camera toggle button is pressed
         if msg.buttons[START_BUTTON] == 1 and buttons[START_BUTTON] == 0:
             self.camera_view_toggled = not self.camera_view_toggled
-            if self.camera_view_toggled:  # Start streaming /dev/front_webcam on port 5000
+            if (self.camera_view_toggled):  # Start streaming /dev/front_webcam on port 5000
                 if self.back_camera is not None:
                     # Kill the self.back_camera process
                     os.killpg(os.getpgid(self.back_camera.pid), signal.SIGTERM)
@@ -442,25 +272,23 @@
         # Update button states (this allows us to detect changing button states)
         for index in range(len(buttons)):
             buttons[index] = msg.buttons[index]
-
-
+            
 async def spin(executor: SingleThreadedExecutor) -> None:
     """This function is called in the main function to run the executor."""
-    while rclpy.ok():  # While ROS is still running
-        executor.spin_once()  # Spin the executor once
-        await asyncio.sleep(0)  # Setting the delay to 0 provides an optimized path to allow other tasks to run.
-
+    while rclpy.ok(): # While ROS is still running
+        executor.spin_once() # Spin the executor once
+        await asyncio.sleep(0) # Setting the delay to 0 provides an optimized path to allow other tasks to run.
 
 def main(args=None) -> None:
     rclpy.init(args=args)
     print("Hello from the rovr_control package!")
 
-    node = MainControlNode()  # Instantiate the node
-    executor = SingleThreadedExecutor()  # Create an executor
-    executor.add_node(node)  # Add the node to the executor
-
-    loop = asyncio.get_event_loop()  # Get the event loop
-    loop.run_until_complete(spin(executor))  # Run the spin function in the event loop
+    node = MainControlNode() # Instantiate the node
+    executor = SingleThreadedExecutor() # Create an executor
+    executor.add_node(node) # Add the node to the executor
+    
+    loop = asyncio.get_event_loop() # Get the event loop
+    loop.run_until_complete(spin(executor)) # Run the spin function in the event loop
 
     # Clean up and shutdown
     node.destroy_node()
