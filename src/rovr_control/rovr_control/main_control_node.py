--- conflicted
+++ resolved
@@ -294,41 +294,6 @@
             self.get_logger().warn("Autonomous Digging Procedure Terminated\n")
             self.end_autonomous()  # Return to Teleop mode
 
-<<<<<<< HEAD
-=======
-    # This autonomous routine has been tested and works!
-    async def auto_offload_procedure(self) -> None:
-        """This method lays out the procedure for autonomously offloading!"""
-        self.get_logger().info("\nStarting Autonomous Offload Procedure!")
-        try:  # Wrap the autonomous procedure in a try-except
-            # Drive backward into the berm zone
-            await self.cli_drivetrain_drive.call_async(
-                Drive.Request(forward_power=0.0, horizontal_power=-0.25, turning_power=0.0)
-            )
-            start_time = self.get_clock().now().nanoseconds
-            while self.get_clock().now().nanoseconds - start_time < 10e9:
-                self.get_logger().info("Auto Driving")
-                await asyncio.sleep(0.1)  # Allows other async tasks to continue running (this is non-blocking)
-            await self.cli_drivetrain_stop.call_async(Stop.Request())
-            # Raise up the skimmer in preparation for dumping
-            await self.cli_lift_setPosition.call_async(SetPosition.Request(position=self.lift_dumping_position))
-            self.skimmer_goal_reached = False
-            # Wait for the lift goal to be reached
-            while not self.skimmer_goal_reached:
-                self.get_logger().info("Moving skimmer to the goal")
-                await asyncio.sleep(0.1)  # Allows other async tasks to continue running (this is non-blocking)
-            self.get_logger().info("Commence Offloading!")
-            await self.cli_skimmer_setPower.call_async(SetPower.Request(power=self.skimmer_belt_power))
-            await asyncio.sleep(8 / abs(self.skimmer_belt_power))  # How long to offload for
-            await self.cli_skimmer_stop.call_async(Stop.Request())  # Stop the skimmer belt
-            self.get_logger().info("Autonomous Offload Procedure Complete!\n")
-            if self.autonomous_cycle_process is None:
-                self.end_autonomous()  # Return to Teleop mode
-        except asyncio.CancelledError:  # Put termination code here
-            self.get_logger().warn("Autonomous Offload Procedure Terminated\n")
-            self.end_autonomous()  # Return to Teleop mode
-
->>>>>>> 9e789dc0
     # TODO: This autonomous routine has not been tested yet!
     async def auto_cycle_procedure(self) -> None:
         """This method lays out the procedure for doing a complete autonomous cycle!"""
