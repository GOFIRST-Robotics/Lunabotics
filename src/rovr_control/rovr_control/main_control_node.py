--- conflicted
+++ resolved
@@ -71,14 +71,9 @@
         self.declare_parameter("max_turn_power", 1.0)  # Measured in Duty Cycle (0.0-1.0)
         self.declare_parameter("skimmer_belt_power", -0.3)  # Measured in Duty Cycle (0.0-1.0)
         self.declare_parameter("skimmer_lift_manual_power", 0.05)  # Measured in Duty Cycle (0.0-1.0)
-<<<<<<< HEAD
         self.declare_parameter("autonomous_field_type", "top")  # The type of field ("top", "bottom", "nasa")
-        self.declare_parameter("lift_dumping_position", -1500)  # Measured in encoder counts
-        self.declare_parameter("lift_digging_position", -3400)  # Measured in encoder counts
-=======
         self.declare_parameter("lift_dumping_position", -1000)  # Measured in encoder counts
         self.declare_parameter("lift_digging_position", -3050)  # Measured in encoder counts
->>>>>>> 34483c6c
 
         # Assign the ROS Parameters to member variables below #
         self.autonomous_driving_power = self.get_parameter("autonomous_driving_power").value
@@ -271,11 +266,7 @@
             while not self.skimmer_goal_reached:
                 await asyncio.sleep(0.1)  # Allows other async tasks to continue running (this is non-blocking)
             # Drive forward while digging
-<<<<<<< HEAD
-            self.nav2.driveOnHeading(dist=0.15, speed=0.25)  # TODO: Adjust these parameters
-=======
             self.nav2.driveOnHeading(dist=0.75, speed=0.1)  # TODO: Tune these values
->>>>>>> 34483c6c
             while not self.nav2.isTaskComplete():  # Wait for the end of the driveOnHeading task
                 await asyncio.sleep(0.1)  # Allows other async tasks to continue running (this is non-blocking)
             await self.cli_drivetrain_stop.call_async(Stop.Request())
