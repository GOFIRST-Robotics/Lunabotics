--- conflicted
+++ resolved
@@ -73,11 +73,7 @@
         self.declare_parameter("digger_lift_manual_power_down", 0.1)  # Measured in Duty Cycle (0.0-1.0)
         self.declare_parameter("digger_lift_manual_power_up", 0.5)  # Measured in Duty Cycle (0.0-1.0)
         self.declare_parameter("lift_digging_start_position", 100.0)  # Measured in encoder counts
-<<<<<<< HEAD
-        self.declare_parameter("lift_digging_end_position", 35.0)  # Measured in encoder counts
-=======
         self.declare_parameter("DIGGER_SAFETY_ZONE", 92)  # Measured in potentiometer units (0 to 1023)
->>>>>>> 083fbe59
         self.declare_parameter("dumper_power", 0.75)  # The power the dumper needs to go
         # The type of field ("cosmic", "top", "bottom", "nasa")
         self.declare_parameter("autonomous_field_type", "cosmic")
@@ -89,12 +85,7 @@
         self.digger_lift_manual_power_down = self.get_parameter("digger_lift_manual_power_down").value
         self.digger_lift_manual_power_up = self.get_parameter("digger_lift_manual_power_up").value
         self.autonomous_field_type = self.get_parameter("autonomous_field_type").value
-<<<<<<< HEAD
-        self.lift_digging_start_position = (self.get_parameter("lift_digging_start_position").value) 
-        self.lift_digging_end_position = (self.get_parameter("lift_digging_end_position").value)
-=======
         self.lift_digging_start_position = self.get_parameter("lift_digging_start_position").value
->>>>>>> 083fbe59
         self.dumper_power = self.get_parameter("dumper_power").value
         self.DIGGER_SAFETY_ZONE = self.get_parameter("DIGGER_SAFETY_ZONE").value
 
@@ -102,13 +93,9 @@
         self.get_logger().info("max_drive_power has been set to: " + str(self.max_drive_power))
         self.get_logger().info("max_turn_power has been set to: " + str(self.max_turn_power))
         self.get_logger().info("digger_chain_power has been set to: " + str(self.digger_chain_power))
-<<<<<<< HEAD
-        self.get_logger().info("digger_lift_manual_power_down has been set to: " + str(self.digger_lift_manual_power_down))
-=======
         self.get_logger().info(
             "digger_lift_manual_power_down has been set to: " + str(self.digger_lift_manual_power_down)
         )
->>>>>>> 083fbe59
         self.get_logger().info("digger_lift_manual_power_up has been set to: " + str(self.digger_lift_manual_power_up))
         self.get_logger().info("autonomous_field_type has been set to: " + str(self.autonomous_field_type))
         self.get_logger().info("lift_digging_start_position has been set to: " + str(self.lift_digging_start_position))
@@ -224,14 +211,10 @@
             elif msg.buttons[bindings.LEFT_TRIGGER] == 0 and buttons[bindings.LEFT_TRIGGER] == 1:
                 self.cli_lift_stop.call_async(Trigger.Request())
             elif msg.buttons[bindings.RIGHT_TRIGGER] == 1 and buttons[bindings.RIGHT_TRIGGER] == 0:
-<<<<<<< HEAD
-                self.cli_lift_set_power.call_async(SetPower.Request(power=-self.digger_lift_manual_power_down))
-=======
                 if self.current_lift_position and self.current_lift_position < self.DIGGER_SAFETY_ZONE:
                     self.cli_lift_set_power.call_async(SetPower.Request(power=-self.digger_lift_manual_power_up))
                 else:
                     self.cli_lift_set_power.call_async(SetPower.Request(power=-self.digger_lift_manual_power_down))
->>>>>>> 083fbe59
             elif msg.buttons[bindings.RIGHT_TRIGGER] == 0 and buttons[bindings.RIGHT_TRIGGER] == 1:
                 self.cli_lift_stop.call_async(Trigger.Request())
 
