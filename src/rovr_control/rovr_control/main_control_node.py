# This node contains the main control flow of our robot code.
# Original Author: Anthony Brogni <brogn002@umn.edu> in Fall 2022
# Maintainer: Anthony Brogni <brogn002@umn.edu>
# Last Updated: November 2023


# Import the ROS 2 module
import rclpy
import time
from rclpy.action import ActionClient
from rclpy.action.client import ClientGoalHandle
from rclpy.callback_groups import ReentrantCallbackGroup
from rclpy.client import Future
from rclpy.node import Node

# Import ROS 2 formatted message types
from geometry_msgs.msg import Twist, Vector3, PoseStamped
from sensor_msgs.msg import Joy
from action_msgs.msg import GoalStatus
from std_msgs.msg import Float32

# Import custom ROS 2 interfaces
from rovr_interfaces.srv import SetPower, SetPosition
from rovr_interfaces.action import CalibrateFieldCoordinates, AutoDig, AutoOffload
from std_srvs.srv import Trigger

# Import Python Modules
from scipy.spatial.transform import Rotation as R

# Import our logitech gamepad button mappings
from rovr_control import gamepad_constants as bindings

# Uncomment the line below to use the Xbox controller mappings instead
# from rovr_control import xbox_controller_constants as bindings

# GLOBAL VARIABLES #
buttons = [0] * 11  # This is to help with button press detection
# Define the possible states of our robot
states = {"Teleop": 0, "Autonomous": 1}


# Helper Method
def create_pose_stamped(x, y, yaw):
    pose_stamped_msg = PoseStamped()
    pose_stamped_msg.header.frame_id = "map"
    pose_stamped_msg.pose.position.x = x
    pose_stamped_msg.pose.position.y = y
    quat = R.from_euler("z", yaw, degrees=True).as_quat()
    pose_stamped_msg.pose.orientation.x = quat[0]
    pose_stamped_msg.pose.orientation.y = quat[1]
    pose_stamped_msg.pose.orientation.z = quat[2]
    pose_stamped_msg.pose.orientation.w = quat[3]
    return pose_stamped_msg


class MainControlNode(Node):
    def cancel_done(self, future):
        cancel_response = future.result()
        if len(cancel_response.goals_canceling) > 0:
            self.get_logger().info("Autonomous Goal successfully canceled")
            self.end_autonomous()
        else:
            self.get_logger().error("Autonomous Goal failed to cancel")

    def __init__(self) -> None:
        """Initialize the ROS2 Node."""
        super().__init__("rovr_control")

        # Define default values for our ROS parameters below #
        self.declare_parameter("max_drive_power", 1.0)  # Measured in Duty Cycle (0.0-1.0)
        self.declare_parameter("max_turn_power", 1.0)  # Measured in Duty Cycle (0.0-1.0)
<<<<<<< HEAD
        self.declare_parameter("digger_chain_power", 0.1)  # Measured in Duty Cycle (0.0-1.0)
        self.declare_parameter("digger_lift_manual_power_down", 0.1)  # Measured in Duty Cycle (0.0-1.0)
        self.declare_parameter("digger_lift_manual_power_up", 0.5)  # Measured in Duty Cycle (0.0-1.0)
        self.declare_parameter("lift_digging_start_position", 100.0)  # Measured in encoder counts
        self.declare_parameter("DIGGER_SAFETY_ZONE", 92)  # Measured in potentiometer units (0 to 1023)
=======
        self.declare_parameter("digger_chain_power", 0.2)  # Measured in Duty Cycle (0.0-1.0)
        self.declare_parameter("digger_lift_manual_power_down", 0.12)  # Measured in Duty Cycle (0.0-1.0)
        self.declare_parameter("digger_lift_manual_power_up", 0.5)  # Measured in Duty Cycle (0.0-1.0)
        self.declare_parameter("lift_digging_start_position", 125.0)  # Measured in encoder counts
        self.declare_parameter("DIGGER_SAFETY_ZONE", 120)  # Measured in potentiometer units (0 to 1023)
>>>>>>> fc3bc124
        self.declare_parameter("dumper_power", 0.75)  # The power the dumper needs to go
        # The type of field ("cosmic", "top", "bottom", "nasa")
        self.declare_parameter("autonomous_field_type", "cosmic")

        # Assign the ROS Parameters to member variables below #
        self.max_drive_power = self.get_parameter("max_drive_power").value
        self.max_turn_power = self.get_parameter("max_turn_power").value
        self.digger_chain_power = self.get_parameter("digger_chain_power").value
        self.digger_lift_manual_power_down = self.get_parameter("digger_lift_manual_power_down").value
        self.digger_lift_manual_power_up = self.get_parameter("digger_lift_manual_power_up").value
        self.autonomous_field_type = self.get_parameter("autonomous_field_type").value
        self.lift_digging_start_position = self.get_parameter("lift_digging_start_position").value
        self.dumper_power = self.get_parameter("dumper_power").value
        self.DIGGER_SAFETY_ZONE = self.get_parameter("DIGGER_SAFETY_ZONE").value

        # Print the ROS Parameters to the terminal below #
        self.get_logger().info("max_drive_power has been set to: " + str(self.max_drive_power))
        self.get_logger().info("max_turn_power has been set to: " + str(self.max_turn_power))
        self.get_logger().info("digger_chain_power has been set to: " + str(self.digger_chain_power))
        self.get_logger().info(
            "digger_lift_manual_power_down has been set to: " + str(self.digger_lift_manual_power_down)
        )
        self.get_logger().info("digger_lift_manual_power_up has been set to: " + str(self.digger_lift_manual_power_up))
        self.get_logger().info("autonomous_field_type has been set to: " + str(self.autonomous_field_type))
        self.get_logger().info("lift_digging_start_position has been set to: " + str(self.lift_digging_start_position))
        self.get_logger().info("dumper_power has been set to: " + str(self.dumper_power))
        self.get_logger().info("DIGGER_SAFETY_ZONE has been set to: " + str(self.DIGGER_SAFETY_ZONE))

        # Define some initial states here
        self.state = states["Teleop"]

        # Define service clients here
        self.cli_dumper_toggle = self.create_client(Trigger, "dumper/toggle")
        self.cli_dumper_setPower = self.create_client(SetPower, "dumper/setPower")
        self.cli_dumper_stop = self.create_client(Trigger, "dumper/stop")
        self.cli_digger_toggle = self.create_client(SetPower, "digger/toggle")
        self.cli_digger_stop = self.create_client(Trigger, "digger/stop")
        self.cli_digger_setPower = self.create_client(SetPower, "digger/setPower")
        self.cli_lift_setPosition = self.create_client(SetPosition, "lift/setPosition")
        self.cli_drivetrain_stop = self.create_client(Trigger, "drivetrain/stop")
        self.cli_lift_stop = self.create_client(Trigger, "lift/stop")
        self.cli_lift_set_power = self.create_client(SetPower, "lift/setPower")

        # Define publishers and subscribers here
        self.drive_power_publisher = self.create_publisher(Twist, "cmd_vel", 10)
        # In order to have actions be cancellable they need to be called in a ReentrantCallbackGroup
        self.joy_subscription = self.create_subscription(
            Joy,
            "joy",
            self.joystick_callback,
            10,
            callback_group=ReentrantCallbackGroup(),
        )
        self.lift_pose_subscription = self.create_subscription(Float32, "lift_pose", self.lift_pose_callback, 10)

        self.act_calibrate_field_coordinates = ActionClient(
            self, CalibrateFieldCoordinates, "calibrate_field_coordinates"
        )
        self.act_auto_dig = ActionClient(self, AutoDig, "auto_dig")
        self.act_auto_offload = ActionClient(self, AutoOffload, "auto_offload")

        self.field_calibrated_handle: ClientGoalHandle = ClientGoalHandle(None, None, None)
        self.auto_dig_handle: ClientGoalHandle = ClientGoalHandle(None, None, None)
        self.auto_offload_handle: ClientGoalHandle = ClientGoalHandle(None, None, None)

        # Current position of the lift motor in potentiometer units (0 to 1023)
        self.current_lift_position = None  # We don't know the current position yet

        # Add watchdog parameters
        self.declare_parameter("watchdog_timeout", 0.5)  # Timeout in seconds
        self.watchdog_timeout = self.get_parameter("watchdog_timeout").value
        self.last_joy_timestamp = time.time()

        # Create timer for watchdog
        self.watchdog_timer = self.create_timer(0.1, self.watchdog_callback)  # Check every 0.1 seconds
        self.connection_active = True

    def stop_all_subsystems(self) -> None:
        """This method stops all subsystems on the robot."""
        self.cli_digger_stop.call_async(Trigger.Request())  # Stop the digger chain
        self.cli_drivetrain_stop.call_async(Trigger.Request())  # Stop the drivetrain
        self.cli_lift_stop.call_async(Trigger.Request())  # Stop the digger lift
        self.cli_dumper_stop.call_async(Trigger.Request())  # Stop the dumper

    def end_autonomous(self) -> None:
        """This method returns to teleop control."""
        self.stop_all_subsystems()  # Stop all subsystems
        self.state = states["Teleop"]  # Return to Teleop mode

    def get_result_callback(self, future: Future):
        goal_handle = future.result()
        if goal_handle.status == GoalStatus.STATUS_SUCCEEDED:
            self.get_logger().info("Autonomous Goal succeeded!")
            self.end_autonomous()
        else:
            self.get_logger().info("Autonomous Goal failed (or terminated)!")
            self.end_autonomous()

    async def joystick_callback(self, msg: Joy) -> None:
        """This method is called whenever a joystick message is received."""

        # Update watchdog timestamp
        self.last_joy_timestamp = time.time()

        # PUT TELEOP CONTROLS BELOW #

        if self.state == states["Teleop"]:
            # Drive the robot using joystick input during Teleop (Arcade Drive)
            forward_power = msg.axes[bindings.RIGHT_JOYSTICK_VERTICAL_AXIS] * self.max_drive_power  # Forward power
            turning_power = msg.axes[bindings.LEFT_JOYSTICK_HORIZONTAL_AXIS] * self.max_turn_power  # Turning power
            self.drive_power_publisher.publish(Twist(linear=Vector3(x=forward_power), angular=Vector3(z=turning_power)))

            # Check if the digger button is pressed #
            if msg.buttons[bindings.X_BUTTON] == 1 and buttons[bindings.X_BUTTON] == 0:
                self.cli_digger_toggle.call_async(SetPower.Request(power=self.digger_chain_power))

            # Check if the dumper button is pressed #
            if msg.buttons[bindings.B_BUTTON] == 1 and buttons[bindings.B_BUTTON] == 0:
                self.cli_dumper_stop.call_async(Trigger.Request())  # Stop whatever the dumper is doing
                self.cli_dumper_toggle.call_async(Trigger.Request())  # Toggle the dumper (extended or retracted)

            # Manually adjust the dumper position with the left and right bumpers
            if msg.buttons[bindings.RIGHT_BUMPER] == 1 and buttons[bindings.RIGHT_BUMPER] == 0:
                self.cli_dumper_setPower.call_async(SetPower.Request(power=self.dumper_power))
            elif msg.buttons[bindings.RIGHT_BUMPER] == 0 and buttons[bindings.RIGHT_BUMPER] == 1:
                self.cli_dumper_stop.call_async(Trigger.Request())
            elif msg.buttons[bindings.LEFT_BUMPER] == 1 and buttons[bindings.LEFT_BUMPER] == 0:
                self.cli_dumper_setPower.call_async(SetPower.Request(power=-self.dumper_power))
            elif msg.buttons[bindings.LEFT_BUMPER] == 0 and buttons[bindings.LEFT_BUMPER] == 1:
                self.cli_dumper_stop.call_async(Trigger.Request())

            # Manually adjust the height of the digger with the left and right triggers
            if msg.buttons[bindings.LEFT_TRIGGER] == 1 and buttons[bindings.LEFT_TRIGGER] == 0:
                self.cli_lift_set_power.call_async(SetPower.Request(power=self.digger_lift_manual_power_up))
            elif msg.buttons[bindings.LEFT_TRIGGER] == 0 and buttons[bindings.LEFT_TRIGGER] == 1:
                self.cli_lift_stop.call_async(Trigger.Request())
            elif msg.buttons[bindings.RIGHT_TRIGGER] == 1 and buttons[bindings.RIGHT_TRIGGER] == 0:
                if self.current_lift_position and self.current_lift_position < self.DIGGER_SAFETY_ZONE:
                    self.cli_lift_set_power.call_async(SetPower.Request(power=-self.digger_lift_manual_power_up))
                else:
                    self.cli_lift_set_power.call_async(SetPower.Request(power=-self.digger_lift_manual_power_down))
            elif msg.buttons[bindings.RIGHT_TRIGGER] == 0 and buttons[bindings.RIGHT_TRIGGER] == 1:
                self.cli_lift_stop.call_async(Trigger.Request())

        # THE CONTROLS BELOW ALWAYS WORK #

        # Check if the Apriltag calibration button is pressed
        # TODO: This autonomous action needs to be tested on the physical robot!
        if msg.buttons[bindings.A_BUTTON] == 1 and buttons[bindings.A_BUTTON] == 0:
            # Check if the field calibration process is not running
            if self.field_calibrated_handle.status != GoalStatus.STATUS_EXECUTING:
                if not self.act_calibrate_field_coordinates.wait_for_server(timeout_sec=1.0):
                    self.get_logger().error("Field calibration action not available")
                    return
                self.stop_all_subsystems()
                self.field_calibrated_handle = await self.act_calibrate_field_coordinates.send_goal_async(
                    CalibrateFieldCoordinates.Goal()
                )
                if not self.field_calibrated_handle.accepted:
                    self.get_logger().info("Field calibration Goal rejected")
                    return
                self.field_calibrated_handle.get_result_async().add_done_callback(self.get_result_callback)
                self.state = states["Autonomous"]
            # Terminate the field calibration process
            else:
                self.get_logger().warn("Field Calibration Terminated")
                # Cancel the goal
                future = self.field_calibrated_handle.cancel_goal_async()
                future.add_done_callback(self.cancel_done)

        # Check if the autonomous digging button is pressed
        if msg.buttons[bindings.START_BUTTON] == 1 and buttons[bindings.START_BUTTON] == 0:
            # Check if the auto digging process is not running
            if self.auto_dig_handle.status != GoalStatus.STATUS_EXECUTING:
                if not self.act_auto_dig.wait_for_server(timeout_sec=1.0):
                    self.get_logger().error("Auto dig action not available")
                    return
                self.stop_all_subsystems()
                goal = AutoDig.Goal(
                    lift_digging_start_position=self.lift_digging_start_position,
                    digger_chain_power=self.digger_chain_power,
                )
                self.auto_dig_handle = await self.act_auto_dig.send_goal_async(goal)
                self.auto_dig_handle.get_result_async().add_done_callback(self.get_result_callback)
                self.state = states["Autonomous"]
            # Terminate the auto dig process
            else:
                self.get_logger().warn("Auto Dig Terminated")
                # Cancel the goal
                future = self.auto_dig_handle.cancel_goal_async()
                future.add_done_callback(self.cancel_done)

        # Check if the autonomous offload button is pressed
        if msg.buttons[bindings.BACK_BUTTON] == 1 and buttons[bindings.BACK_BUTTON] == 0:
            # Check if the auto offload process is not running
            if self.auto_offload_handle.status != GoalStatus.STATUS_EXECUTING:
                if not self.act_auto_offload.wait_for_server(timeout_sec=1.0):
                    self.get_logger().error("Auto offload action not available")
                    return
                self.stop_all_subsystems()
                goal = AutoOffload.Goal()
                self.auto_offload_handle = await self.act_auto_offload.send_goal_async(goal)
                self.auto_offload_handle.get_result_async().add_done_callback(self.get_result_callback)
                self.state = states["Autonomous"]
            # Terminate the auto offload process
            else:
                self.get_logger().warn("Auto Offload Terminated")
                # Cancel the goal
                future = self.auto_offload_handle.cancel_goal_async()
                future.add_done_callback(self.cancel_done)

        # Update button states (this allows us to detect changing button states)
        for index in range(len(buttons)):
            buttons[index] = msg.buttons[index]

    def watchdog_callback(self):
        """Check if we've received joystick messages recently"""
        current_time = time.time()
        time_since_last_joy = current_time - self.last_joy_timestamp

        # If we haven't received a message in watchdog_timeout seconds
        if time_since_last_joy > self.watchdog_timeout:
            if self.connection_active:  # Only trigger once when connection is lost
                self.get_logger().warn(
                    f"No joystick messages received for {time_since_last_joy:.2f} seconds! Stopping the robot."
                )
                self.stop_all_subsystems()  # Stop all robot movement! (safety feature)
                self.connection_active = False
        elif not self.connection_active:
            self.get_logger().warn("Joystick messages received! Functionality of the robot has been restored.")
            self.connection_active = True

    # Define the subscriber callback for the lift pose topic
    def lift_pose_callback(self, msg: Float32):
        # Average the two potentiometer values
        self.current_lift_position = msg.data


def main(args=None) -> None:
    rclpy.init(args=args)

    main_node = MainControlNode()  # Instantiate the node
    main_node.get_logger().info("Hello from the rovr_control package!")
    rclpy.spin(main_node)  # Spin the node

    # Clean up and shutdown
    main_node.destroy_node()
    rclpy.shutdown()


# This code does NOT run if this file is imported as a module
if __name__ == "__main__":
    main()<|MERGE_RESOLUTION|>--- conflicted
+++ resolved
@@ -69,19 +69,11 @@
         # Define default values for our ROS parameters below #
         self.declare_parameter("max_drive_power", 1.0)  # Measured in Duty Cycle (0.0-1.0)
         self.declare_parameter("max_turn_power", 1.0)  # Measured in Duty Cycle (0.0-1.0)
-<<<<<<< HEAD
-        self.declare_parameter("digger_chain_power", 0.1)  # Measured in Duty Cycle (0.0-1.0)
-        self.declare_parameter("digger_lift_manual_power_down", 0.1)  # Measured in Duty Cycle (0.0-1.0)
-        self.declare_parameter("digger_lift_manual_power_up", 0.5)  # Measured in Duty Cycle (0.0-1.0)
-        self.declare_parameter("lift_digging_start_position", 100.0)  # Measured in encoder counts
-        self.declare_parameter("DIGGER_SAFETY_ZONE", 92)  # Measured in potentiometer units (0 to 1023)
-=======
         self.declare_parameter("digger_chain_power", 0.2)  # Measured in Duty Cycle (0.0-1.0)
         self.declare_parameter("digger_lift_manual_power_down", 0.12)  # Measured in Duty Cycle (0.0-1.0)
         self.declare_parameter("digger_lift_manual_power_up", 0.5)  # Measured in Duty Cycle (0.0-1.0)
         self.declare_parameter("lift_digging_start_position", 125.0)  # Measured in encoder counts
         self.declare_parameter("DIGGER_SAFETY_ZONE", 120)  # Measured in potentiometer units (0 to 1023)
->>>>>>> fc3bc124
         self.declare_parameter("dumper_power", 0.75)  # The power the dumper needs to go
         # The type of field ("cosmic", "top", "bottom", "nasa")
         self.declare_parameter("autonomous_field_type", "cosmic")
