--- conflicted
+++ resolved
@@ -70,12 +70,8 @@
         self.declare_parameter("max_drive_power", 1.0)  # Measured in Duty Cycle (0.0-1.0)
         self.declare_parameter("max_turn_power", 1.0)  # Measured in Duty Cycle (0.0-1.0)
         self.declare_parameter("skimmer_belt_power", -0.3)  # Measured in Duty Cycle (0.0-1.0)
-<<<<<<< HEAD
-        self.declare_parameter("skimmer_lift_manual_power", 0.05)  # Measured in Duty Cycle (0.0-1.0)
         self.declare_parameter("autonomous_field_type", "top")  # The type of field ("top", "bottom", "nasa")
-=======
         self.declare_parameter("skimmer_lift_manual_power", 0.075)  # Measured in Duty Cycle (0.0-1.0)
->>>>>>> 8b04b6ff
         self.declare_parameter("lift_dumping_position", -1000)  # Measured in encoder counts
         self.declare_parameter("lift_digging_position", -3200)  # Measured in encoder counts
 
