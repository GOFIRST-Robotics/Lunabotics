--- conflicted
+++ resolved
@@ -256,29 +256,6 @@
             turn_power = msg.axes[LEFT_JOYSTICK_HORIZONTAL_AXIS] * self.max_turn_power  # Turning power
             self.drive_power_publisher.publish(Twist(linear=Vector3(x=drive_power), angular=Vector3(z=turn_power)))
 
-<<<<<<< HEAD
-            # Check if the offloader button is pressed #
-            if msg.buttons[B_BUTTON] == 1 and buttons[B_BUTTON] == 0:
-                self.cli_offloader_toggle.call_async(SetPower.Request(power=self.offload_belt_power))
-=======
-            # Check if the digger button is pressed #
-            if msg.buttons[X_BUTTON] == 1 and buttons[X_BUTTON] == 0:
-                self.cli_digger_toggle.call_async(SetPower.Request(power=self.digger_rotation_power))
-                self.cli_conveyor_toggle.call_async(
-                    ConveyorSetPower.Request(
-                        drum_belt_power=self.drum_belt_power, conveyor_belt_power=self.conveyor_belt_power
-                    )
-                )
-            # Reverse the digging drum (set negative power) #
-            if msg.buttons[RIGHT_BUMPER] == 1 and buttons[RIGHT_BUMPER] == 0:
-                self.cli_digger_setPower.call_async(SetPower.Request(power=-1 * self.digger_rotation_power))
-                self.cli_conveyor_toggle.call_async(
-                    ConveyorSetPower.Request(
-                        drum_belt_power=self.drum_belt_power, conveyor_belt_power=self.conveyor_belt_power
-                    )
-                )
->>>>>>> ea64860d
-
             # Check if the digger_extend button is pressed #
             if msg.buttons[A_BUTTON] == 1 and buttons[A_BUTTON] == 0:
                 self.digger_extend_toggled = not self.digger_extend_toggled
