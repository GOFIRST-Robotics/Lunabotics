--- conflicted
+++ resolved
@@ -7,10 +7,7 @@
 # Import the ROS 2 module
 import rclpy
 from rclpy.action import ActionClient
-<<<<<<< HEAD
-=======
 from rclpy.action.client import ClientGoalHandle
->>>>>>> 6a7ba3d3
 from rclpy.client import Future
 from rclpy.node import Node
 from rclpy.executors import MultiThreadedExecutor
@@ -28,14 +25,8 @@
 from action_msgs.msg import GoalStatus
 
 # Import custom ROS 2 interfaces
-<<<<<<< HEAD
-from rovr_interfaces.srv import SetPower, SetPosition
-from rovr_interfaces.srv import Stop, Drive, MotorCommandGet, ResetOdom
-from rovr_interfaces.action import AutoDig
-=======
 from rovr_interfaces.srv import Stop, Drive, MotorCommandGet, SetPower, SetPosition
-from rovr_interfaces.action import CalibrateFieldCoordinates
->>>>>>> 6a7ba3d3
+from rovr_interfaces.action import CalibrateFieldCoordinates, AutoDig
 
 # Import Python Modules
 import asyncio  # Allows the use of asynchronous methods!
@@ -45,14 +36,7 @@
 from rovr_control import gamepad_constants as bindings
 
 # Uncomment the line below to use the Xbox controller mappings instead
-<<<<<<< HEAD
-# from . import xbox_controller_constants as bindings
-
-# Import our action servers
-from rovr_control.auto_dig_server import AutoDigServer
-=======
 # from rovr_control import xbox_controller_constants as bindings
->>>>>>> 6a7ba3d3
 
 # GLOBAL VARIABLES #
 buttons = [0] * 11  # This is to help with button press detection
@@ -190,22 +174,15 @@
         
         )
 
-<<<<<<< HEAD
-        # Define actions here
-        self.auto_dig_client = ActionClient(self, AutoDig, "auto_dig")
-
-        # Define futures here
-        self.auto_dig_future = Future()
-
-        self.started_calibration = False
-        self.field_calibrated = False
-=======
         self.act_calibrate_field_coordinates = ActionClient(
             self, CalibrateFieldCoordinates, "calibrate_field_coordinates"
         )
+        self.act_auto_dig = ActionClient(
+            self, AutoDig, "auto_dig"
+        )
 
         self.field_calibrated_handle: ClientGoalHandle = ClientGoalHandle(None, None, None)
->>>>>>> 6a7ba3d3
+        self.auto_dig_handle: ClientGoalHandle = ClientGoalHandle(None, None, None)
         self.nav2 = BasicNavigator()  # Instantiate the BasicNavigator class
 
         # ----- !! BLOCKING WHILE LOOP !! ----- #
@@ -258,36 +235,6 @@
         self.stop_all_subsystems()  # Stop all subsystems
         self.state = states["Teleop"]  # Return to Teleop mode
 
-<<<<<<< HEAD
-    # This autonomous routine has been tested and works!
-    async def calibrate_field_coordinates(self) -> None:
-        """This method rotates until we can see apriltag(s) and then sets the map -> odom tf."""
-        if not self.field_calibrated:
-            self.get_logger().info("Beginning search for apriltags")
-            while (
-                not self.cli_drivetrain_drive.wait_for_service()
-            ):  # Wait for the drivetrain services to be available
-                self.get_logger().warn("Waiting for drivetrain services to become available...")
-                await asyncio.sleep(0.1)
-            await self.cli_drivetrain_drive.call_async(
-                Drive.Request(forward_power=0.0, horizontal_power=0.0, turning_power=0.3)
-            )
-        while not self.field_calibrated:
-            future = self.cli_set_apriltag_odometry.call_async(ResetOdom.Request())
-            future.add_done_callback(self.future_odom_callback)
-            await asyncio.sleep(
-                0.05
-            )  # Allows other async tasks to continue running (this is non-blocking)
-        self.get_logger().info("Field Coordinates Calibrated!")
-        await self.cli_drivetrain_stop.call_async(Stop.Request())
-        self.nav2.spin(3.14)  # Turn around 180 degrees to face the rest of the field
-        while not self.nav2.isTaskComplete():
-            await asyncio.sleep(
-                0.1
-            )  # Allows other async tasks to continue running (this is non-blocking)
-        self.apriltag_timer.cancel()
-        self.end_autonomous()  # Return to Teleop mode
-=======
     # TODO: This autonomous routine has not been tested yet!
     async def auto_dig_procedure(self) -> None:
         """This method lays out the procedure for autonomously digging!"""
@@ -334,7 +281,6 @@
         except asyncio.CancelledError:  # Put termination code here
             self.get_logger().warn("Autonomous Digging Procedure Terminated\n")
             self.end_autonomous()  # Return to Teleop mode
->>>>>>> 6a7ba3d3
 
     # This autonomous routine has been tested and works!
     async def auto_offload_procedure(self) -> None:
@@ -554,11 +500,7 @@
             buttons[index] = msg.buttons[index]
 
 
-<<<<<<< HEAD
-async def spin(executor) -> None:
-=======
 async def spin(executor: MultiThreadedExecutor) -> None:
->>>>>>> 6a7ba3d3
     """This function is called in the main function to run the executor."""
     while rclpy.ok():  # While ROS is still running
         executor.spin_once()  # Spin the executor once
@@ -570,19 +512,10 @@
 def main(args=None) -> None:
     rclpy.init(args=args)
 
-<<<<<<< HEAD
-    node = MainControlNode()  # Instantiate the node
-    auto_dig_node = AutoDigServer()  # Instantiate the auto dig node
-    executor = MultiThreadedExecutor()
-    executor.add_node(node)  # Add the node to the executor
-    executor.add_node(auto_dig_node)
-    node.get_logger().info("Hello from the rovr_control package!")
-=======
     main_node = MainControlNode()  # Instantiate the node
     executor = MultiThreadedExecutor()  # Create an executor
     executor.add_node(main_node)  # Add the node to the executor
     main_node.get_logger().info("Hello from the rovr_control package!")
->>>>>>> 6a7ba3d3
 
     loop = asyncio.get_event_loop()  # Get the event loop
     loop.run_until_complete(spin(executor))  # Run the spin function in the event loop
