# This node contains the main control flow of our robot code.
# Original Author: Anthony Brogni <brogn002@umn.edu> in Fall 2022
# Maintainer: Anthony Brogni <brogn002@umn.edu>
# Last Updated: November 2023


# Import the ROS 2 module
import rclpy
from rclpy.action import ActionClient
from rclpy.action.client import ClientGoalHandle
from rclpy.client import Future
from rclpy.node import Node
from rclpy.executors import MultiThreadedExecutor

# Provides a “navigation as a library” capability
from nav2_simple_commander.robot_navigator import (
    BasicNavigator,
)

# Import ROS 2 formatted message types
from geometry_msgs.msg import Twist, Vector3, PoseStamped
from sensor_msgs.msg import Joy
from std_msgs.msg import Bool
from action_msgs.msg import GoalStatus

# Import custom ROS 2 interfaces
from rovr_interfaces.srv import Stop, Drive, MotorCommandGet, SetPower, SetPosition
from rovr_interfaces.action import CalibrateFieldCoordinates, AutoDig

# Import Python Modules
import asyncio  # Allows the use of asynchronous methods!
from scipy.spatial.transform import Rotation as R

# Import our logitech gamepad button mappings
from rovr_control import gamepad_constants as bindings

# Uncomment the line below to use the Xbox controller mappings instead
# from rovr_control import xbox_controller_constants as bindings

# GLOBAL VARIABLES #
buttons = [0] * 11  # This is to help with button press detection
# Define the possible states of our robot
states = {"Teleop": 0, "Autonomous": 1}


# Helper Method
def create_pose_stamped(x, y, yaw):
    pose_stamped_msg = PoseStamped()
    pose_stamped_msg.header.frame_id = "map"
    pose_stamped_msg.pose.position.x = x
    pose_stamped_msg.pose.position.y = y
    quat = R.from_euler("z", yaw, degrees=True).as_quat()
    pose_stamped_msg.pose.orientation.x = quat[0]
    pose_stamped_msg.pose.orientation.y = quat[1]
    pose_stamped_msg.pose.orientation.z = quat[2]
    pose_stamped_msg.pose.orientation.w = quat[3]
    return pose_stamped_msg


class MainControlNode(Node):
    def __init__(self) -> None:
        """Initialize the ROS2 Node."""
        super().__init__("rovr_control")

        # Define default values for our ROS parameters below #
        self.declare_parameter(
            "autonomous_driving_power", 0.25
        )  # Measured in Duty Cycle (0.0-1.0)
        self.declare_parameter("max_drive_power", 1.0)  # Measured in Duty Cycle (0.0-1.0)
        self.declare_parameter("max_turn_power", 1.0)  # Measured in Duty Cycle (0.0-1.0)
        self.declare_parameter("skimmer_belt_power", -0.3)  # Measured in Duty Cycle (0.0-1.0)
        self.declare_parameter(
            "autonomous_field_type", "bottom"
        )  # The type of field ("top", "bottom", "nasa")
        self.declare_parameter(
            "skimmer_lift_manual_power", 0.075
        )  # Measured in Duty Cycle (0.0-1.0)
        self.declare_parameter("lift_dumping_position", -1000)  # Measured in encoder counts
        self.declare_parameter("lift_digging_start_position", -3050)  # Measured in encoder counts
        self.declare_parameter("lift_digging_end_position", -3150)  # Measured in encoder counts

        # Assign the ROS Parameters to member variables below #
        self.autonomous_driving_power = self.get_parameter("autonomous_driving_power").value
        self.max_drive_power = self.get_parameter("max_drive_power").value
        self.max_turn_power = self.get_parameter("max_turn_power").value
        self.skimmer_belt_power = self.get_parameter("skimmer_belt_power").value
        self.skimmer_lift_manual_power = self.get_parameter("skimmer_lift_manual_power").value
        self.autonomous_field_type = self.get_parameter("autonomous_field_type").value
        self.lift_dumping_position = (
            self.get_parameter("lift_dumping_position").value * 360 / 42
        )  # Convert encoder counts to degrees
        self.lift_digging_start_position = (
            self.get_parameter("lift_digging_start_position").value * 360 / 42
        )  # Convert encoder counts to degrees
        self.lift_digging_end_position = (
            self.get_parameter("lift_digging_end_position").value * 360 / 42
        )  # Convert encoder counts to degrees

        # Print the ROS Parameters to the terminal below #
        self.get_logger().info(
            "autonomous_driving_power has been set to: " + str(self.autonomous_driving_power)
        )
        self.get_logger().info("max_drive_power has been set to: " + str(self.max_drive_power))
        self.get_logger().info("max_turn_power has been set to: " + str(self.max_turn_power))
        self.get_logger().info(
            "skimmer_belt_power has been set to: " + str(self.skimmer_belt_power)
        )
        self.get_logger().info(
            "skimmer_lift_manual_power has been set to: " + str(self.skimmer_lift_manual_power)
        )
        self.get_logger().info(
            "autonomous_field_type has been set to: " + str(self.autonomous_field_type)
        )
        self.get_logger().info(
            "lift_dumping_position has been set to: " + str(self.lift_dumping_position)
        )
        self.get_logger().info(
            "lift_digging_start_position has been set to: " + str(self.lift_digging_start_position)
        )
        self.get_logger().info(
            "lift_digging_end_position has been set to: " + str(self.lift_digging_end_position)
        )

        # Define some initial states here
        self.state = states["Teleop"]
        self.camera_view_toggled = False
        self.front_camera = None
        self.back_camera = None
        self.autonomous_digging_process = None
        self.autonomous_offload_process = None
        self.autonomous_cycle_process = None
        self.skimmer_goal_reached = True

        self.DANGER_THRESHOLD = 1
        self.REAL_DANGER_THRESHOLD = 100

        # Define important map locations
        if self.autonomous_field_type == "top":
            self.autonomous_berm_location = create_pose_stamped(
                7.25, -3.2, 90
            )  # TODO: Test this location in simulation
            self.dig_location = create_pose_stamped(6.2, -1.2, 0)
        elif self.autonomous_field_type == "bottom":
            self.autonomous_berm_location = create_pose_stamped(7.25, -1.4, 270)
            self.dig_location = create_pose_stamped(6.2, -3.2, 270)
        elif self.autonomous_field_type == "nasa":
            self.autonomous_berm_location = create_pose_stamped(
                1.3, -0.6, 90
            )  # TODO: Test this location in simulation
            self.dig_location = create_pose_stamped(
                6.2, -1.2, 0
            )  # TODO: Test this location in simulation

        # Define service clients here
        self.cli_skimmer_toggle = self.create_client(SetPower, "skimmer/toggle")
        self.cli_skimmer_stop = self.create_client(Stop, "skimmer/stop")
        self.cli_skimmer_setPower = self.create_client(SetPower, "skimmer/setPower")
        self.cli_lift_setPosition = self.create_client(SetPosition, "lift/setPosition")
        self.cli_drivetrain_stop = self.create_client(Stop, "drivetrain/stop")
        self.cli_drivetrain = self.create_client(Drive, "drivetrain/drive")
        self.cli_drivetrain_calibrate = self.create_client(Stop, "drivetrain/calibrate")
        self.cli_motor_get = self.create_client(MotorCommandGet, "motor/get")
        self.cli_lift_stop = self.create_client(Stop, "lift/stop")
        self.cli_lift_zero = self.create_client(Stop, "lift/zero")
        self.cli_lift_set_power = self.create_client(SetPower, "lift/setPower")

        # Define publishers and subscribers here
        self.drive_power_publisher = self.create_publisher(Twist, "cmd_vel", 10)
        self.joy_subscription = self.create_subscription(Joy, "joy", self.joystick_callback, 10)
        self.skimmer_goal_subscription = self.create_subscription(
            
            Bool, "/skimmer/goal_reached", self.skimmer_goal_callback, 10
        
        )

        self.act_calibrate_field_coordinates = ActionClient(
            self, CalibrateFieldCoordinates, "calibrate_field_coordinates"
        )
        self.act_auto_dig = ActionClient(
            self, AutoDig, "auto_dig"
        )

        self.field_calibrated_handle: ClientGoalHandle = ClientGoalHandle(None, None, None)
        self.auto_dig_handle: ClientGoalHandle = ClientGoalHandle(None, None, None)
        self.nav2 = BasicNavigator()  # Instantiate the BasicNavigator class

        # ----- !! BLOCKING WHILE LOOP !! ----- #
        # while not self.cli_lift_zero.wait_for_service(timeout_sec=1):
        #     self.get_logger().warn("Waiting for the lift/zero service to be available (BLOCKING)")
        # self.cli_lift_zero.call_async(Stop.Request())  # Zero the lift by slowly raising it up

    # NOTE: This method is meant to find a safe digging location on the field, but it has not been tested enough yet.
    # def optimal_dig_location(self) -> list:
    #     available_dig_spots = []
    #     try:
    #         costmap = PyCostmap2D(self.nav2.getGlobalCostmap())
    #         resolution = costmap.getResolution()
    #         print(resolution)
    #         # NEEDED MEASUREMENTS:
    #         robot_width = 1.749 / 2
    #         robot_width_pixels = robot_width // resolution
    #         danger_threshold, real_danger_threshold = 50, 150
    #         dig_zone_depth, dig_zone_start, dig_zone_end = 2.57, 4.07, 8.14
    #         dig_zone_border_y = 2.0
    #         while len(available_dig_spots) == 0:
    #             if danger_threshold > real_danger_threshold:
    #                 self.get_logger().warn("No safe digging spots available. Switch to manual control.")
    #                 return None
    #             i = dig_zone_start + robot_width
    #             while i <= dig_zone_end - robot_width:
    #                 if (
    #                     costmap.getDigCost(i, dig_zone_border_y, robot_width_pixels, dig_zone_depth)
    #                     <= self.DANGER_THRESHOLD
    #                 ):
    #                     available_dig_spots.append(create_pose_stamped(i, -dig_zone_border_y, 270))
    #                     i += robot_width
    #                 else:
    #                     i += resolution
    #             if len(available_dig_spots) > 0:
    #                 return available_dig_spots
    #             danger_threshold += 5
    #     except Exception as e:
    #         self.get_logger().error(f"Error in optimal_dig_location: {e} on line {sys.exc_info()[-1].tb_lineno}")
    #         return None

    def stop_all_subsystems(self) -> None:
        """This method stops all subsystems on the robot."""
        self.cli_skimmer_stop.call_async(Stop.Request())  # Stop the skimmer belt
        self.cli_drivetrain_stop.call_async(Stop.Request())  # Stop the drivetrain
        self.cli_lift_stop.call_async(Stop.Request())  # Stop the skimmer lift

    def end_autonomous(self,msg=None) -> None:
        """This method returns to teleop control."""
        self.stop_all_subsystems()  # Stop all subsystems
        self.state = states["Teleop"]  # Return to Teleop mode

    # TODO: This autonomous routine has not been tested yet!
    async def auto_dig_procedure(self) -> None:
        """This method lays out the procedure for autonomously digging!"""
        self.get_logger().info("\nStarting Autonomous Digging Procedure!")
        try:  # Wrap the autonomous procedure in a try-except
            await self.cli_lift_zero.call_async(Stop.Request())
            await self.cli_lift_setPosition.call_async(
                SetPosition.Request(position=self.lift_digging_start_position)
            )  # Lower the skimmer onto the ground
            self.skimmer_goal_reached = False
            # Wait for the goal height to be reached
            while not self.skimmer_goal_reached:
                self.get_logger().info("Moving skimmer to starting dig position")
                await asyncio.sleep(0.1)  # Allows other async tasks to continue running (this is non-blocking)
            await self.cli_skimmer_setPower.call_async(SetPower.Request(power=self.skimmer_belt_power))
            # Drive forward while digging
            start_time = self.get_clock().now().nanoseconds
            elapsed = self.get_clock().now().nanoseconds - start_time
            # accelerate for 2 seconds
            while elapsed < 2e9:
                await self.cli_lift_set_power.call_async(SetPower.Request(power=-0.05e-9 * (elapsed)))
                await self.cli_drivetrain_drive.call_async(
                    Drive.Request(forward_power=0.0, horizontal_power=0.25e-9 * (elapsed), turning_power=0.0)
                )
                self.get_logger().info("Accelerating lift and drive train")
                elapsed = self.get_clock().now().nanoseconds - start_time
                await asyncio.sleep(0.1)  # Allows other async tasks to continue running (this is non-blocking)
            # keep digging at full speed for the remaining 10 seconds
            while self.get_clock().now().nanoseconds - start_time < 12e9:
                self.get_logger().info("Auto Driving")
                await asyncio.sleep(0.1)  # Allows other async tasks to continue running (this is non-blocking)
            await self.cli_drivetrain_stop.call_async(Stop.Request())
            await self.cli_skimmer_stop.call_async(Stop.Request())
            await self.cli_lift_setPosition.call_async(
                SetPosition.Request(position=self.lift_dumping_position)
            )  # Raise the skimmer back up
            self.skimmer_goal_reached = False
            # Wait for the lift goal to be reached
            while not self.skimmer_goal_reached:
                self.get_logger().info("Moving skimmer to dumping position")
                await asyncio.sleep(0.1)  # Allows other async tasks to continue running (this is non-blocking)
            self.get_logger().info("Autonomous Digging Procedure Complete!\n")
            self.end_autonomous()  # Return to Teleop mode
        except asyncio.CancelledError:  # Put termination code here
            self.get_logger().warn("Autonomous Digging Procedure Terminated\n")
            self.end_autonomous()  # Return to Teleop mode

    # This autonomous routine has been tested and works!
    async def auto_offload_procedure(self) -> None:
        """This method lays out the procedure for autonomously offloading!"""
        self.get_logger().info("\nStarting Autonomous Offload Procedure!")
        try:  # Wrap the autonomous procedure in a try-except
            # Drive backward into the berm zone
            await self.cli_drivetrain_drive.call_async(
                Drive.Request(forward_power=0.0, horizontal_power=-0.25, turning_power=0.0)
            )
            start_time = self.get_clock().now().nanoseconds
            while self.get_clock().now().nanoseconds - start_time < 10e9:
                self.get_logger().info("Auto Driving")
                await asyncio.sleep(
                    0.1
                )  # Allows other async tasks to continue running (this is non-blocking)
            await self.cli_drivetrain_stop.call_async(Stop.Request())
            # Raise up the skimmer in preparation for dumping
            await self.cli_lift_setPosition.call_async(
                SetPosition.Request(position=self.lift_dumping_position)
            )
            self.skimmer_goal_reached = False
            # Wait for the lift goal to be reached
            while not self.skimmer_goal_reached:
                self.get_logger().info("Moving skimmer to the goal")
                await asyncio.sleep(
                    0.1
                )  # Allows other async tasks to continue running (this is non-blocking)
            self.get_logger().info("Commence Offloading!")
            await self.cli_skimmer_setPower.call_async(
                SetPower.Request(power=self.skimmer_belt_power)
            )
            await asyncio.sleep(8 / abs(self.skimmer_belt_power))  # How long to offload for
            await self.cli_skimmer_stop.call_async(Stop.Request())  # Stop the skimmer belt
            self.get_logger().info("Autonomous Offload Procedure Complete!\n")
            if self.autonomous_cycle_process is None:
                self.end_autonomous()  # Return to Teleop mode
        except asyncio.CancelledError:  # Put termination code here
            self.get_logger().warn("Autonomous Offload Procedure Terminated\n")
            self.end_autonomous()  # Return to Teleop mode

<<<<<<< HEAD
    # TODO: This autonomous routine has not been tested yet!
    async def auto_cycle_procedure(self) -> None:
        """This method lays out the procedure for doing a complete autonomous cycle!"""
        self.get_logger().info("\nStarting an Autonomous Cycle!")
        try:  # Wrap the autonomous procedure in a try-except
            # Navigate to the dig_location, run the dig procedure,
            # then navigate to the berm zone and run the offload procedure
            if self.field_calibrated.done() and self.field_calibrated.result() is False:
                self.get_logger().error("Field coordinates must be calibrated first!")
                self.end_autonomous()  # Return to Teleop mode
                return
            self.nav2.goToPose(self.dig_location)  # Navigate to the dig location
            while not self.nav2.isTaskComplete():  # Wait for the dig location to be reached
                await asyncio.sleep(
                    0.1
                )  # Allows other async tasks to continue running (this is non-blocking)
            if self.nav2.getResult() == TaskResult.FAILED:
                self.get_logger().error("Failed to reach the dig location!")
                self.end_autonomous()  # Return to Teleop mode
                return
            goal = AutoDig.Goal()
            self.auto_dig_future = self.auto_dig_client.send_goal_async(goal=goal)
            rclpy.spin_until_future_complete(self, self.auto_dig_future)
            self.nav2.goToPose(self.autonomous_berm_location)  # Navigate to the berm zone
            while not self.nav2.isTaskComplete():  # Wait for the berm zone to be reached
                await asyncio.sleep(
                    0.1
                )  # Allows other async tasks to continue running (this is non-blocking)
            if self.nav2.getResult() == TaskResult.FAILED:
                self.get_logger().error("Failed to reach the berm zone!")
                self.end_autonomous()  # Return to Teleop mode
                return
            self.autonomous_offload_process = asyncio.ensure_future(
                self.auto_offload_procedure()
            )  # Start the auto offload process
            while (
                not self.autonomous_offload_process.done()
            ):  # Wait for the offload process to complete
                await asyncio.sleep(
                    0.1
                )  # Allows other async tasks to continue running (this is non-blocking)
            self.get_logger().info("Completed an Autonomous Cycle!\n")
            self.end_autonomous()  # Return to Teleop mode
        except asyncio.CancelledError:  # Put termination code here
            self.get_logger().info("Autonomous Cycle Terminated\n")
            self.end_autonomous()  # Return to Teleop mode

=======
>>>>>>> 0a1e8000
    def skimmer_goal_callback(self, msg: Bool) -> None:
        """Update the member variable accordingly."""
        self.skimmer_goal_reached = msg.data

    def calibrate_goal_reponse_callback(self, future: Future):
        self.field_calibrated_handle: ClientGoalHandle = future.result()
        if not self.field_calibrated_handle.accepted:
            self.get_logger().info("Goal rejected")
            return
        field_calibrated: Future = self.field_calibrated_handle.get_result_async()
        field_calibrated.add_done_callback(self.get_calibrate_result_callback)

    def get_calibrate_result_callback(self, future: Future):
        self.field_calibrated_handle = future.result()

        if self.field_calibrated_handle.status == GoalStatus.STATUS_SUCCEEDED:
            self.get_logger().info("Field calibration succeeded!")
            self.end_autonomous()

    def joystick_callback(self, msg: Joy) -> None:
        """This method is called whenever a joystick message is received."""

        # PUT TELEOP CONTROLS BELOW #

        if self.state == states["Teleop"]:
            # Drive the robot using joystick input during Teleop
            forward_power = msg.axes[bindings.RIGHT_JOYSTICK_VERTICAL_AXIS] * self.max_drive_power  # Forward power
            horizontal_power = (
                msg.axes[bindings.RIGHT_JOYSTICK_HORIZONTAL_AXIS] * self.max_drive_power
            )  # Horizontal power
            turn_power = msg.axes[bindings.LEFT_JOYSTICK_HORIZONTAL_AXIS] * self.max_turn_power  # Turning power
            self.drive_power_publisher.publish(
                Twist(
                    linear=Vector3(x=forward_power, y=horizontal_power),
                    angular=Vector3(z=turn_power),
                )
            )

            # Check if the skimmer button is pressed #
            if msg.buttons[bindings.X_BUTTON] == 1 and buttons[bindings.X_BUTTON] == 0:
                self.cli_skimmer_toggle.call_async(SetPower.Request(power=self.skimmer_belt_power))

            # Check if the reverse skimmer button is pressed #
            if msg.buttons[bindings.Y_BUTTON] == 1 and buttons[bindings.Y_BUTTON] == 0:
                self.cli_skimmer_setPower.call_async(SetPower.Request(power=-self.skimmer_belt_power))

            # Check if the lift dumping position button is pressed #
            if msg.buttons[bindings.B_BUTTON] == 1 and buttons[bindings.B_BUTTON] == 0:
                self.cli_lift_setPosition.call_async(SetPosition.Request(position=self.lift_dumping_position))

            # Check if the lift digging position button is pressed #
            if msg.buttons[bindings.A_BUTTON] == 1 and buttons[bindings.A_BUTTON] == 0:
                self.cli_lift_setPosition.call_async(SetPosition.Request(position=self.lift_digging_start_position))

            # Manually adjust the height of the skimmer with the left and right triggers
            if msg.buttons[bindings.RIGHT_TRIGGER] == 1 and buttons[bindings.RIGHT_TRIGGER] == 0:
                self.cli_lift_set_power.call_async(SetPower.Request(power=self.skimmer_lift_manual_power))
            elif msg.buttons[bindings.RIGHT_TRIGGER] == 0 and buttons[bindings.RIGHT_TRIGGER] == 1:
                self.cli_lift_stop.call_async(Stop.Request())
            elif msg.buttons[bindings.LEFT_TRIGGER] == 1 and buttons[bindings.LEFT_TRIGGER] == 0:
                self.cli_lift_set_power.call_async(SetPower.Request(power=-self.skimmer_lift_manual_power))
            elif msg.buttons[bindings.LEFT_TRIGGER] == 0 and buttons[bindings.LEFT_TRIGGER] == 1:
                self.cli_lift_stop.call_async(Stop.Request())

            # Check if the calibration button is pressed
            if msg.buttons[bindings.RIGHT_BUMPER] == 1 and buttons[bindings.RIGHT_BUMPER] == 0:
                self.cli_drivetrain_calibrate.call_async(Stop.Request())

        # THE CONTROLS BELOW ALWAYS WORK #

        # Check if the Apriltag calibration button is pressed
        if msg.buttons[bindings.START_BUTTON] == 1 and buttons[bindings.START_BUTTON] == 0:
            # Start the field calibration process
            if self.field_calibrated_handle.status != GoalStatus.STATUS_EXECUTING:
                self.get_logger().info("Field calibration button pressed")
                if not self.act_calibrate_field_coordinates.wait_for_server(timeout_sec=1.0):
                    self.get_logger().error("Field calibration action not available")
                    return
                field_calibrated_request = self.act_calibrate_field_coordinates.send_goal_async(
                    CalibrateFieldCoordinates.Goal()
                )
                field_calibrated_request.add_done_callback(self.calibrate_goal_reponse_callback)
                self.state = states["Autonomous"]  # Exit Teleop mode
            # Stop the field calibration process
            else:
                self.get_logger().warn("Field Calibration Terminated\n")
                self.field_calibrated_handle.cancel_goal_async()
                self.end_autonomous()  # Return to Teleop mode

        # Check if the autonomous digging button is pressed
        if msg.buttons[bindings.BACK_BUTTON] == 1 and buttons[bindings.BACK_BUTTON] == 0:
            if self.state == states["Teleop"]:
                self.get_logger().info("Starting Auto Dig\n")
                self.stop_all_subsystems()  # Stop all subsystems
                self.state = states["Autonomous"]
                goal = AutoDig.Goal()
                self.auto_dig_future = self.auto_dig_client.send_goal_async(goal=goal)
                self.auto_dig_future.add_done_callback(self.end_autonomous)
            elif self.state == states["Autonomous"]:
                self.auto_dig_future.cancel()

        # Check if the autonomous offload button is pressed
        if msg.buttons[bindings.LEFT_BUMPER] == 1 and buttons[bindings.LEFT_BUMPER] == 0:
            if self.state == states["Teleop"]:
                self.stop_all_subsystems()  # Stop all subsystems
                self.state = states["Autonomous"]
                self.autonomous_offload_process = asyncio.ensure_future(
                    self.auto_offload_procedure()
                )  # Start the auto dig process
            elif self.state == states["Autonomous"]:
                self.autonomous_offload_process.cancel()  # Terminate the auto offload process
                self.autonomous_offload_process = None

<<<<<<< HEAD
        # # Check if the autonomous cycle button is pressed
        # if msg.buttons[RIGHT_BUMPER] == 1 and buttons[RIGHT_BUMPER] == 0:
        #     if self.state == states["Teleop"]:
        #         self.stop_all_subsystems()  # Stop all subsystems
        #         self.state = states["Autonomous"]
        #         self.autonomous_cycle_process = asyncio.ensure_future(
        #             self.auto_cycle_procedure()
        #         )  # Start the autonomous cycle!
        #     elif self.state == states["Autonomous"]:
        #         self.auto_dig_future.cancel()
        #         self.autonomous_cycle_process.cancel()  # Terminate the autonomous cycle process
        #         self.autonomous_cycle_process = None

=======
>>>>>>> 0a1e8000
        # Update button states (this allows us to detect changing button states)
        for index in range(len(buttons)):
            buttons[index] = msg.buttons[index]


async def spin(executor: MultiThreadedExecutor) -> None:
    """This function is called in the main function to run the executor."""
    while rclpy.ok():  # While ROS is still running
        executor.spin_once()  # Spin the executor once
        await asyncio.sleep(
            0
        )  # Setting the delay to 0 provides an optimized path to allow other tasks to run.


def main(args=None) -> None:
    rclpy.init(args=args)

    main_node = MainControlNode()  # Instantiate the node
    executor = MultiThreadedExecutor()  # Create an executor
    executor.add_node(main_node)  # Add the node to the executor
    main_node.get_logger().info("Hello from the rovr_control package!")

    loop = asyncio.get_event_loop()  # Get the event loop
    loop.run_until_complete(spin(executor))  # Run the spin function in the event loop

    # Clean up and shutdown
    main_node.nav2.lifecycleShutdown()
    main_node.destroy_node()
    rclpy.shutdown()


# This code does NOT run if this file is imported as a module
if __name__ == "__main__":
    main()<|MERGE_RESOLUTION|>--- conflicted
+++ resolved
@@ -321,56 +321,6 @@
             self.get_logger().warn("Autonomous Offload Procedure Terminated\n")
             self.end_autonomous()  # Return to Teleop mode
 
-<<<<<<< HEAD
-    # TODO: This autonomous routine has not been tested yet!
-    async def auto_cycle_procedure(self) -> None:
-        """This method lays out the procedure for doing a complete autonomous cycle!"""
-        self.get_logger().info("\nStarting an Autonomous Cycle!")
-        try:  # Wrap the autonomous procedure in a try-except
-            # Navigate to the dig_location, run the dig procedure,
-            # then navigate to the berm zone and run the offload procedure
-            if self.field_calibrated.done() and self.field_calibrated.result() is False:
-                self.get_logger().error("Field coordinates must be calibrated first!")
-                self.end_autonomous()  # Return to Teleop mode
-                return
-            self.nav2.goToPose(self.dig_location)  # Navigate to the dig location
-            while not self.nav2.isTaskComplete():  # Wait for the dig location to be reached
-                await asyncio.sleep(
-                    0.1
-                )  # Allows other async tasks to continue running (this is non-blocking)
-            if self.nav2.getResult() == TaskResult.FAILED:
-                self.get_logger().error("Failed to reach the dig location!")
-                self.end_autonomous()  # Return to Teleop mode
-                return
-            goal = AutoDig.Goal()
-            self.auto_dig_future = self.auto_dig_client.send_goal_async(goal=goal)
-            rclpy.spin_until_future_complete(self, self.auto_dig_future)
-            self.nav2.goToPose(self.autonomous_berm_location)  # Navigate to the berm zone
-            while not self.nav2.isTaskComplete():  # Wait for the berm zone to be reached
-                await asyncio.sleep(
-                    0.1
-                )  # Allows other async tasks to continue running (this is non-blocking)
-            if self.nav2.getResult() == TaskResult.FAILED:
-                self.get_logger().error("Failed to reach the berm zone!")
-                self.end_autonomous()  # Return to Teleop mode
-                return
-            self.autonomous_offload_process = asyncio.ensure_future(
-                self.auto_offload_procedure()
-            )  # Start the auto offload process
-            while (
-                not self.autonomous_offload_process.done()
-            ):  # Wait for the offload process to complete
-                await asyncio.sleep(
-                    0.1
-                )  # Allows other async tasks to continue running (this is non-blocking)
-            self.get_logger().info("Completed an Autonomous Cycle!\n")
-            self.end_autonomous()  # Return to Teleop mode
-        except asyncio.CancelledError:  # Put termination code here
-            self.get_logger().info("Autonomous Cycle Terminated\n")
-            self.end_autonomous()  # Return to Teleop mode
-
-=======
->>>>>>> 0a1e8000
     def skimmer_goal_callback(self, msg: Bool) -> None:
         """Update the member variable accordingly."""
         self.skimmer_goal_reached = msg.data
@@ -484,22 +434,6 @@
                 self.autonomous_offload_process.cancel()  # Terminate the auto offload process
                 self.autonomous_offload_process = None
 
-<<<<<<< HEAD
-        # # Check if the autonomous cycle button is pressed
-        # if msg.buttons[RIGHT_BUMPER] == 1 and buttons[RIGHT_BUMPER] == 0:
-        #     if self.state == states["Teleop"]:
-        #         self.stop_all_subsystems()  # Stop all subsystems
-        #         self.state = states["Autonomous"]
-        #         self.autonomous_cycle_process = asyncio.ensure_future(
-        #             self.auto_cycle_procedure()
-        #         )  # Start the autonomous cycle!
-        #     elif self.state == states["Autonomous"]:
-        #         self.auto_dig_future.cancel()
-        #         self.autonomous_cycle_process.cancel()  # Terminate the autonomous cycle process
-        #         self.autonomous_cycle_process = None
-
-=======
->>>>>>> 0a1e8000
         # Update button states (this allows us to detect changing button states)
         for index in range(len(buttons)):
             buttons[index] = msg.buttons[index]
