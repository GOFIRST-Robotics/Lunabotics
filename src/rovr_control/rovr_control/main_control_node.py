--- conflicted
+++ resolved
@@ -67,12 +67,9 @@
         self.declare_parameter("max_turn_power", 1.0)  # Measured in Duty Cycle (0.0-1.0)
         self.declare_parameter("skimmer_belt_power", -0.2)  # Measured in Duty Cycle (0.0-1.0)
         self.declare_parameter("skimmer_lift_manual_power", 0.05)  # Measured in Duty Cycle (0.0-1.0)
-<<<<<<< HEAD
         self.declare_parameter("autonomous_field_type", "top")  # The type of field ("top", "bottom", "nasa")
-=======
         self.declare_parameter("lift_dumping_position", -500)  # Measured in encoder counts
         self.declare_parameter("lift_digging_position", -2500)  # Measured in encoder counts
->>>>>>> 7b7177d1
 
         # Assign the ROS Parameters to member variables below #
         self.autonomous_driving_power = self.get_parameter("autonomous_driving_power").value
@@ -80,12 +77,9 @@
         self.max_turn_power = self.get_parameter("max_turn_power").value
         self.skimmer_belt_power = self.get_parameter("skimmer_belt_power").value
         self.skimmer_lift_manual_power = self.get_parameter("skimmer_lift_manual_power").value
-<<<<<<< HEAD
         self.autonomous_field_type = self.get_parameter("autonomous_field_type").value
-=======
         self.lift_dumping_position = self.get_parameter("lift_dumping_position").value * 360 / 42  # Convert encoder counts to degrees
         self.lift_digging_position = self.get_parameter("lift_digging_position").value * 360 / 42  # Convert encoder counts to degrees
->>>>>>> 7b7177d1
 
         # Print the ROS Parameters to the terminal below #
         self.get_logger().info("autonomous_driving_power has been set to: " + str(self.autonomous_driving_power))
@@ -93,12 +87,9 @@
         self.get_logger().info("max_turn_power has been set to: " + str(self.max_turn_power))
         self.get_logger().info("skimmer_belt_power has been set to: " + str(self.skimmer_belt_power))
         self.get_logger().info("skimmer_lift_manual_power has been set to: " + str(self.skimmer_lift_manual_power))
-<<<<<<< HEAD
         self.get_logger().info("autonomous_field_type has been set to: " + str(self.autonomous_field_type))
-=======
         self.get_logger().info("lift_dumping_position has been set to: " + str(self.lift_dumping_position))
         self.get_logger().info("lift_digging_position has been set to: " + str(self.lift_digging_position))
->>>>>>> 7b7177d1
 
         # Define some initial states here
         self.state = states["Teleop"]
@@ -153,7 +144,10 @@
         self.field_calibrated = False
         self.nav2 = BasicNavigator()  # Instantiate the BasicNavigator class
 
-<<<<<<< HEAD
+        while not self.cli_lift_zero.wait_for_service(timeout_sec=1):
+            self.get_logger().warn("Waiting for the lift/zero service to be available")
+        self.cli_lift_zero.call_async(Stop.Request())  # Zero the lift by slowly raising it up
+
     def optimal_dig_location(self) -> list:
         try:
             available_dig_spots = []
@@ -170,11 +164,6 @@
         except Exception as e:
             self.get_logger().error(f"Error: {e}")
             return available_dig_spots
-=======
-        while not self.cli_lift_zero.wait_for_service(timeout_sec=1):
-            self.get_logger().warn("Waiting for the lift/zero service to be available")
-        self.cli_lift_zero.call_async(Stop.Request())  # Zero the lift by slowly raising it up
->>>>>>> 7b7177d1
 
     def start_calibration_callback(self) -> None:
         """This method publishes the odometry of the robot."""
@@ -244,11 +233,8 @@
         """This method lays out the procedure for autonomously digging!"""
         self.get_logger().info("\nStarting Autonomous Digging Procedure!")
         try:  # Wrap the autonomous procedure in a try-except
-<<<<<<< HEAD
             await self.cli_skimmer_setPower.call_async(SetPower.Request(power=self.skimmer_belt_power))
-            await self.cli_skimmer_setHeight.call_async(
-                SetHeight.Request(height=2000)
-            )  # Lower the skimmer into the ground # TODO: Adjust this height
+            await self.cli_lift_setPosition.call_async(SetPosition.Request(position=self.lift_digging_position))  # Lower the skimmer into the ground
             # Wait for the goal height to be reached
             while not self.skimmer_goal_reached:
                 await asyncio.sleep(0.1)  # Allows other async tasks to continue running (this is non-blocking)
@@ -256,24 +242,10 @@
             self.nav2.driveOnHeading(dist=0.15, speed=0.25)  # TODO: Adjust these parameters
             while not self.nav2.isTaskComplete():  # Wait for the end of the driveOnHeading task
                 await asyncio.sleep(0.1)  # Allows other async tasks to continue running (this is non-blocking)
-            await self.cli_drivetrain_stop.call_async(Stop.Request())
-            await self.cli_skimmer_stop.call_async(Stop.Request())
-            await self.cli_skimmer_setHeight.call_async(
-                SetHeight.Request(height=1000)
-            )  # Raise the skimmer back up a bit # TODO: Adjust this height
-            # Wait for the goal height to be reached
-=======
-            await self.cli_lift_setPosition.call_async(SetPosition.Request(position=self.lift_digging_position))  # Lower the skimmer into the ground
-            # Wait for the lift goal to be reached
-            while not self.skimmer_goal_reached:
-                await asyncio.sleep(0.1)  # Allows other async tasks to continue running (this is non-blocking)
-            await self.cli_skimmer_setPower.call_async(SetPower.Request(power=self.skimmer_belt_power))
-            # TODO: Use nav2.driveOnHeading here to drive straight for a distance of X meters
             await self.cli_drivetrain_stop.call_async(Stop.Request())
             await self.cli_skimmer_stop.call_async(Stop.Request())
             await self.cli_lift_setPosition.call_async(SetPosition.Request(position=self.lift_dumping_position))  # Raise the skimmer back up
             # Wait for the lift goal to be reached
->>>>>>> 7b7177d1
             while not self.skimmer_goal_reached:
                 await asyncio.sleep(0.1)  # Allows other async tasks to continue running (this is non-blocking)
             self.get_logger().info("Autonomous Digging Procedure Complete!\n")
@@ -288,24 +260,13 @@
         """This method lays out the procedure for autonomously offloading!"""
         self.get_logger().info("\nStarting Autonomous Offload Procedure!")
         try:  # Wrap the autonomous procedure in a try-except
-<<<<<<< HEAD
-            await self.cli_skimmer_setHeight.call_async(
-                SetHeight.Request(height=500)
-            )  # Raise up the skimmer in preparation for dumping # TODO: Adjust this height
-            # Wait for the goal height to be reached
-=======
             await self.cli_lift_setPosition.call_async(SetPosition.Request(position=self.lift_dumping_position))  # Raise up the skimmer in preparation for dumping
             # Wait for the lift goal to be reached
->>>>>>> 7b7177d1
             while not self.skimmer_goal_reached:
                 await asyncio.sleep(0.1)  # Allows other async tasks to continue running (this is non-blocking)
             self.get_logger().info("Commence Offloading!")
             await self.cli_skimmer_setPower.call_async(SetPower.Request(power=self.skimmer_belt_power))
-<<<<<<< HEAD
-            await asyncio.sleep(10)  # TODO: Tune how long to offload for (or try using ros_check_load instead)
-=======
             await asyncio.sleep(10)  # How long to offload for # TODO: Adjust this time as needed
->>>>>>> 7b7177d1
             await self.cli_skimmer_stop.call_async(Stop.Request())  # Stop the skimmer belt
             self.get_logger().info("Autonomous Offload Procedure Complete!\n")
             if self.autonomous_cycle_process is None:
