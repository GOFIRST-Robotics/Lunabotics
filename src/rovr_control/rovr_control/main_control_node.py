--- conflicted
+++ resolved
@@ -7,10 +7,7 @@
 # Import the ROS 2 module
 import rclpy
 from rclpy.action import ActionClient
-<<<<<<< HEAD
-=======
 from rclpy.action.client import ClientGoalHandle
->>>>>>> 6a7ba3d3
 from rclpy.client import Future
 from rclpy.node import Node
 from rclpy.executors import MultiThreadedExecutor
@@ -28,14 +25,8 @@
 from action_msgs.msg import GoalStatus
 
 # Import custom ROS 2 interfaces
-<<<<<<< HEAD
-from rovr_interfaces.srv import SetPower, SetPosition
-from rovr_interfaces.srv import Stop, Drive, MotorCommandGet, ResetOdom
-from rovr_interfaces.action import AutoOffload
-=======
 from rovr_interfaces.srv import Stop, Drive, MotorCommandGet, SetPower, SetPosition
-from rovr_interfaces.action import CalibrateFieldCoordinates
->>>>>>> 6a7ba3d3
+from rovr_interfaces.action import CalibrateFieldCoordinates, AutoOffload
 
 # Import Python Modules
 import asyncio  # Allows the use of asynchronous methods!
@@ -157,22 +148,15 @@
             Bool, "/skimmer/goal_reached", self.skimmer_goal_callback, 10
         )
 
-<<<<<<< HEAD
-        # Define actions here
-        self.auto_offload_client = ActionClient(self, AutoOffload, "auto_offload")
-
-        # Define futures here
-        self.auto_dig_future = Future()
-
-        self.started_calibration = False
-        self.field_calibrated = False
-=======
         self.act_calibrate_field_coordinates = ActionClient(
             self, CalibrateFieldCoordinates, "calibrate_field_coordinates"
         )
+        self.act_auto_offload = ActionClient(
+            self, AutoOffload, "auto_offload"
+        )
 
         self.field_calibrated_handle: ClientGoalHandle = ClientGoalHandle(None, None, None)
->>>>>>> 6a7ba3d3
+        self.auto_offload_handle: ClientGoalHandle = ClientGoalHandle(None, None, None)
         self.nav2 = BasicNavigator()  # Instantiate the BasicNavigator class
 
         # ----- !! BLOCKING WHILE LOOP !! ----- #
