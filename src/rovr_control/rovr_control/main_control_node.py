--- conflicted
+++ resolved
@@ -56,18 +56,11 @@
         self.skimmer_height_manual_power = self.get_parameter("skimmer_height_manual_power").value
 
         # Print the ROS Parameters to the terminal below #
-<<<<<<< HEAD
-        print("autonomous_driving_power has been set to:", self.autonomous_driving_power)
-        print("max_drive_power has been set to:", self.max_drive_power)
-        print("max_turn_power has been set to:", self.max_turn_power)
-        print("skimmer_belt_power has been set to:", self.skimmer_belt_power)
-        print("skimmer_height_manual_power has been set to:", self.skimmer_height_manual_power)
-=======
         self.get_logger().info("autonomous_driving_power has been set to:", self.autonomous_driving_power)
         self.get_logger().info("max_drive_power has been set to:", self.max_drive_power)
         self.get_logger().info("max_turn_power has been set to:", self.max_turn_power)
-        self.get_logger().info("conveyor_belt_power has been set to:", self.conveyor_belt_power)
->>>>>>> db991498
+        self.get_logger().info("skimmer_belt_power has been set to:", self.skimmer_belt_power)
+        self.get_logger().info("skimmer_height_manual_power has been set to:", self.skimmer_height_manual_power)
 
         # Define some initial states here
         self.state = states["Teleop"]
@@ -129,19 +122,12 @@
             await self.cli_drivetrain_drive.call_async(Drive.Request(forward_power=self.autonomous_driving_power, horizontal_power=0.0, turning_power=0.0))
             # TODO: Drive forward until our skimmer is full OR we reach the end of the arena OR we reach an obstacle
             await self.cli_drivetrain_stop.call_async(Stop.Request())
-<<<<<<< HEAD
             await self.cli_skimmer_stop.call_async(Stop.Request())
             await self.cli_skimmer_setHeight.call_async(SetHeight.Request(height=1000))  # Raise the skimmer back up a bit # TODO: Adjust this height
             # Wait for the goal height to be reached
             while not self.skimmer_goal_reached:
                 await asyncio.sleep(0.1)  # Allows other async tasks to continue running (this is non-blocking)
-            print("Autonomous Digging Procedure Complete!\n")
-=======
-            await self.cli_conveyor_stop.call_async(Stop.Request())
-            # TODO: Raise the conveyor back up a bit
-            # TODO: Wait for the goal height to be reached (wait for a True message on /conveyor/goal_reached)
             self.get_logger().info("Autonomous Digging Procedure Complete!\n")
->>>>>>> db991498
             self.end_autonomous()  # Return to Teleop mode
         except asyncio.CancelledError:  # Put termination code here
             self.get_logger().info("Autonomous Digging Procedure Terminated\n")
@@ -152,26 +138,15 @@
         """This method lays out the procedure for autonomously offloading!"""
         self.get_logger().info("\nStarting Autonomous Offload Procedure!")
         try:  # Wrap the autonomous procedure in a try-except
-<<<<<<< HEAD
             await self.cli_skimmer_setHeight.call_async(SetHeight.Request(height=500))  # Raise up the skimmer in preparation for dumping # TODO: Adjust this height
             # Wait for the goal height to be reached
             while not self.skimmer_goal_reached:
                 await asyncio.sleep(0.1)  # Allows other async tasks to continue running (this is non-blocking)
-            print("Commence Offloading!")
+            self.get_logger().info("Commence Offloading!")
             await self.cli_skimmer_setPower.call_async(SetPower.Request(power=self.skimmer_belt_power))
             await asyncio.sleep(10)  # How long to offload for
             await self.cli_skimmer_stop.call_async(Stop.Request())  # Stop the skimmer belt
-            print("Autonomous Offload Procedure Complete!\n")
-=======
-            # TODO: Send the robot to the proper offloading coordinates using SLAM
-            await self.cli_drivetrain_stop.call_async(Stop.Request())  # Stop the drivetrain
-            # TODO: Raise up the conveyor in preparation for dumping
-            # TODO: Wait for the goal height to be reached (wait for a True message on /conveyor/goal_reached)
-            await self.cli_conveyor_setPower.call_async(SetPower.Request(conveyor_belt_power=self.conveyor_belt_power))
-            await asyncio.sleep(10)  # How long to offload for
-            await self.cli_conveyor_stop.call_async(Stop.Request())  # Stop the conveyor belt
             self.get_logger().info("Autonomous Offload Procedure Complete!\n")
->>>>>>> db991498
             self.end_autonomous()  # Return to Teleop mode
         except asyncio.CancelledError:  # Put termination code here
             self.get_logger().info("Autonomous Offload Procedure Terminated\n")
