# This node contains the main control flow of our robot code.
# Original Author: Anthony Brogni <brogn002@umn.edu> in Fall 2022
# Maintainer: Anthony Brogni <brogn002@umn.edu>
# Last Updated: November 2023

# Import the ROS 2 module
import rclpy
from rclpy.node import Node
from rclpy.executors import SingleThreadedExecutor  # This is needed to run multiple callbacks in a single thread

# Provides a “navigation as a library” capability
from nav2_simple_commander.robot_navigator import (
    BasicNavigator,
    TaskResult,
)

# Import ROS 2 formatted message types
from geometry_msgs.msg import Twist, Vector3, PoseStamped
from sensor_msgs.msg import Joy
from std_msgs.msg import Bool

# Import custom ROS 2 interfaces
from rovr_interfaces.srv import SetPower, SetPosition
from rovr_interfaces.srv import Stop, Drive, MotorCommandGet, ResetOdom

# Import Python Modules
import asyncio  # Allows the use of asynchronous methods!
<<<<<<< HEAD
import subprocess  # This is for the webcam stream subprocesses
import signal  # Allows us to kill subprocesses
import os  # Allows us to kill subprocesses
from scipy.spatial.transform import Rotation as R
=======

# Provides a “navigation as a library” capability
from nav2_simple_commander.robot_navigator import BasicNavigator
>>>>>>> 3c682f80

# Import our logitech gamepad button mappings
from .gamepad_constants import *

# Uncomment the line below to use the Xbox controller mappings instead
# from .xbox_controller_constants import *

from costmap_2d import PyCostmap2D

# GLOBAL VARIABLES #
buttons = [0] * 11  # This is to help with button press detection
# Define the possible states of our robot
states = {"Teleop": 0, "Autonomous": 1}


# Helper Method
def create_pose_stamped(x, y, yaw):
    pose_stamped_msg = PoseStamped()
    pose_stamped_msg.header.frame_id = "map"
    pose_stamped_msg.pose.position.x = x
    pose_stamped_msg.pose.position.y = y
    quat = R.from_euler("z", yaw - 15, degrees=True).as_quat()  # TODO: Why does this need to be offset?
    pose_stamped_msg.pose.orientation.x = quat[0]
    pose_stamped_msg.pose.orientation.y = quat[1]
    pose_stamped_msg.pose.orientation.z = quat[2]
    pose_stamped_msg.pose.orientation.w = quat[3]
    return pose_stamped_msg


class MainControlNode(Node):
    def __init__(self) -> None:
        """Initialize the ROS2 Node."""
        super().__init__("rovr_control")

        # Define default values for our ROS parameters below #
        self.declare_parameter("autonomous_driving_power", 0.25)  # Measured in Duty Cycle (0.0-1.0)
        self.declare_parameter("max_drive_power", 1.0)  # Measured in Duty Cycle (0.0-1.0)
        self.declare_parameter("max_turn_power", 1.0)  # Measured in Duty Cycle (0.0-1.0)
        self.declare_parameter("skimmer_belt_power", -0.2)  # Measured in Duty Cycle (0.0-1.0)
        self.declare_parameter("skimmer_lift_manual_power", 0.05)  # Measured in Duty Cycle (0.0-1.0)
<<<<<<< HEAD
        self.declare_parameter("autonomous_field_type", "top")  # The type of field ("top", "bottom", "nasa")
        self.declare_parameter("lift_dumping_position", -500)  # Measured in encoder counts
        self.declare_parameter("lift_digging_position", -2500)  # Measured in encoder counts
=======
        self.declare_parameter("lift_dumping_position", -1500)  # Measured in encoder counts
        self.declare_parameter("lift_digging_position", -3400)  # Measured in encoder counts
>>>>>>> 3c682f80

        # Assign the ROS Parameters to member variables below #
        self.autonomous_driving_power = self.get_parameter("autonomous_driving_power").value
        self.max_drive_power = self.get_parameter("max_drive_power").value
        self.max_turn_power = self.get_parameter("max_turn_power").value
        self.skimmer_belt_power = self.get_parameter("skimmer_belt_power").value
        self.skimmer_lift_manual_power = self.get_parameter("skimmer_lift_manual_power").value
        self.autonomous_field_type = self.get_parameter("autonomous_field_type").value
        self.lift_dumping_position = self.get_parameter("lift_dumping_position").value * 360 / 42  # Convert encoder counts to degrees
        self.lift_digging_position = self.get_parameter("lift_digging_position").value * 360 / 42  # Convert encoder counts to degrees

        # Print the ROS Parameters to the terminal below #
        self.get_logger().info("autonomous_driving_power has been set to: " + str(self.autonomous_driving_power))
        self.get_logger().info("max_drive_power has been set to: " + str(self.max_drive_power))
        self.get_logger().info("max_turn_power has been set to: " + str(self.max_turn_power))
        self.get_logger().info("skimmer_belt_power has been set to: " + str(self.skimmer_belt_power))
        self.get_logger().info("skimmer_lift_manual_power has been set to: " + str(self.skimmer_lift_manual_power))
        self.get_logger().info("autonomous_field_type has been set to: " + str(self.autonomous_field_type))
        self.get_logger().info("lift_dumping_position has been set to: " + str(self.lift_dumping_position))
        self.get_logger().info("lift_digging_position has been set to: " + str(self.lift_digging_position))

        # Define some initial states here
        self.state = states["Teleop"]
        self.camera_view_toggled = False
        self.front_camera = None
        self.back_camera = None
        self.autonomous_digging_process = None
        self.autonomous_offload_process = None
        self.autonomous_cycle_process = None
        self.travel_automation_process = None
        self.skimmer_goal_reached = True

        self.DANGER_THRESHOLD = 1
        self.REAL_DANGER_THRESHOLD = 100

        # Define important map locations
        if self.autonomous_field_type == "top":
            self.autonomous_berm_location = create_pose_stamped(7.25, -3.2, 90)  # TODO: Test this location in simulation
            self.travel_automation_location = create_pose_stamped(6.2, -1.2, 0)
        elif self.autonomous_field_type == "bottom":
            self.autonomous_berm_location = create_pose_stamped(7.25, -1.4, 270)
            self.travel_automation_location = create_pose_stamped(6.2, -3.2, 0)
        elif self.autonomous_field_type == "nasa":
            self.autonomous_berm_location = create_pose_stamped(1.3, -0.6, 90)  # TODO: Test this location in simulation
            self.travel_automation_location = create_pose_stamped(6.2, -1.2, 0)  # TODO: Test this location in simulation

        # Define timers here
        self.apriltag_timer = self.create_timer(0.1, self.start_calibration_callback)
        self.apriltag_timer.cancel()  # Cancel the apriltag timer initially

        # Define service clients here
        self.cli_skimmer_toggle = self.create_client(SetPower, "skimmer/toggle")
        self.cli_skimmer_stop = self.create_client(Stop, "skimmer/stop")
        self.cli_skimmer_setPower = self.create_client(SetPower, "skimmer/setPower")
        self.cli_lift_setPosition = self.create_client(SetPosition, "lift/setPosition")
        self.cli_drivetrain_stop = self.create_client(Stop, "drivetrain/stop")
        self.cli_drivetrain_drive = self.create_client(Drive, "drivetrain/drive")
        self.cli_motor_get = self.create_client(MotorCommandGet, "motor/get")
        self.cli_lift_stop = self.create_client(Stop, "lift/stop")
        self.cli_lift_zero = self.create_client(Stop, "lift/zero")
        self.cli_lift_set_power = self.create_client(SetPower, "lift/setPower")
        self.cli_set_apriltag_odometry = self.create_client(ResetOdom, "resetOdom")

        # Define publishers and subscribers here
        self.drive_power_publisher = self.create_publisher(Twist, "cmd_vel", 10)
        self.joy_subscription = self.create_subscription(Joy, "joy", self.joystick_callback, 10)
        self.skimmer_goal_subscription = self.create_subscription(
            Bool, "/skimmer/goal_reached", self.skimmer_goal_callback, 10
        )

        self.started_calibration = False
        self.field_calibrated = False
        self.nav2 = BasicNavigator()  # Instantiate the BasicNavigator class

        # ----- !! BLOCKING WHILE LOOP !! ----- #
        while not self.cli_lift_zero.wait_for_service(timeout_sec=1):
            self.get_logger().warn("Waiting for the lift/zero service to be available (BLOCKING)")
        self.cli_lift_zero.call_async(Stop.Request())  # Zero the lift by slowly raising it up

    def optimal_dig_location(self) -> list:
        available_dig_spots = []
        
        costmap = PyCostmap2D(self.nav2.getGlobalCostmap())
        resolution = costmap.getResolution()

        # NEEDED MEASUREMENTS:
        robot_width = 1 / 2
        robot_width_pixels = robot_width // resolution
        danger_threshold, real_danger_threshold = 100, 150
        dig_zone_depth, dig_zone_start, dig_zone_end = 2.57 // resolution, 4.07 // resolution, 8.14 // resolution
        dig_zone_border_y = 2 // resolution
        

        while len(available_dig_spots) == 0:
            if danger_threshold > real_danger_threshold:
                self.get_logger().warn("No safe digging spots available. Switch to manual control.")
                return None
            for i in range(dig_zone_start + robot_width, dig_zone_end - robot_width, resolution):
                if costmap.getDigCost(dig_zone_start + i, dig_zone_border_y, robot_width_pixels, dig_zone_depth) <= self.DANGER_THRESHOLD:
                    available_dig_spots.append((dig_zone_start + i, dig_zone_border_y))
                    i += robot_width
            if len(available_dig_spots) > 0:
                return available_dig_spots
            danger_threshold += 5

    def start_calibration_callback(self) -> None:
        """This method publishes the odometry of the robot."""
        if not self.started_calibration:
            asyncio.ensure_future(self.calibrate_field_coordinates())
            self.started_calibration = True

    def future_odom_callback(self, future) -> None:
        if future.result().success:
            self.field_calibrated = True
            self.get_logger().info("map -> odom TF published!")

    def stop_all_subsystems(self) -> None:
        """This method stops all subsystems on the robot."""
        self.cli_skimmer_stop.call_async(Stop.Request())  # Stop the skimmer belt
        self.cli_drivetrain_stop.call_async(Stop.Request())  # Stop the drivetrain
        self.cli_lift_stop.call_async(Stop.Request())  # Stop the skimmer lift

    def end_autonomous(self) -> None:
        """This method returns to teleop control."""
        self.stop_all_subsystems()  # Stop all subsystems
        self.state = states["Teleop"]  # Return to Teleop mode

    async def calibrate_field_coordinates(self) -> None:
        """This method rotates until we can see apriltag(s) and then sets the map -> odom tf."""
        if not self.field_calibrated:
            self.get_logger().info("Beginning search for apriltags")
            while not self.cli_drivetrain_drive.wait_for_service():  # Wait for the drivetrain services to be available
                self.get_logger().warn("Waiting for drivetrain services to become available...")
                await asyncio.sleep(0.1)
            await self.cli_drivetrain_drive.call_async(
                Drive.Request(forward_power=0.0, horizontal_power=0.0, turning_power=0.15)
            )
        while not self.field_calibrated:
            future = self.cli_set_apriltag_odometry.call_async(ResetOdom.Request())
            future.add_done_callback(self.future_odom_callback)
            await asyncio.sleep(0.05)  # Allows other async tasks to continue running (this is non-blocking)
        self.get_logger().info("Field Coordinates Calibrated!")
        await self.cli_drivetrain_stop.call_async(Stop.Request())
        self.nav2.spin(3.14)  # Turn around 180 degrees to face the rest of the field
        while not self.nav2.isTaskComplete():  # Wait for the dig location to be reached
            await asyncio.sleep(0.1)  # Allows other async tasks to continue running (this is non-blocking)
        self.apriltag_timer.cancel()
        self.end_autonomous()  # Return to Teleop mode

    async def travel_automation(self) -> None:
        """This method is used to automate the travel of the robot to the excavation zone."""
        self.get_logger().info("Starting Travel Automation!")
        try:
            await self.calibrate_field_coordinates()  # Calibrate the field coordinates first
            self.nav2.goToPose(self.travel_automation_location)  # Navigate to the excavation zone
            while not self.nav2.isTaskComplete():  # Wait for the excavation zone to be reached
                await asyncio.sleep(0.1)  # Allows other async tasks to continue running (this is non-blocking)
            if self.nav2.getResult() == TaskResult.FAILED:
                self.get_logger().error("Failed to reach the excavation zone!")
                self.end_autonomous()  # Return to Teleop mode
                return
            self.get_logger().info("Travel Automation Complete!")
            if self.travel_automation_process is None:
                self.end_autonomous()  # Return to Teleop mode
        except asyncio.CancelledError:
            self.get_logger().warn("Travel Automation Terminated!")
            self.end_autonomous()  # Return to Teleop mode

    # TODO: This autonomous routine has not been tested yet!
    async def auto_dig_procedure(self) -> None:
        """This method lays out the procedure for autonomously digging!"""
        self.get_logger().info("\nStarting Autonomous Digging Procedure!")
        try:  # Wrap the autonomous procedure in a try-except
            await self.cli_skimmer_setPower.call_async(SetPower.Request(power=self.skimmer_belt_power))
            await self.cli_lift_setPosition.call_async(SetPosition.Request(position=self.lift_digging_position))  # Lower the skimmer into the ground
            # Wait for the goal height to be reached
            while not self.skimmer_goal_reached:
                await asyncio.sleep(0.1)  # Allows other async tasks to continue running (this is non-blocking)
            # Drive forward while digging
            self.nav2.driveOnHeading(dist=0.15, speed=0.25)  # TODO: Adjust these parameters
            while not self.nav2.isTaskComplete():  # Wait for the end of the driveOnHeading task
                await asyncio.sleep(0.1)  # Allows other async tasks to continue running (this is non-blocking)
            await self.cli_drivetrain_stop.call_async(Stop.Request())
            await self.cli_skimmer_stop.call_async(Stop.Request())
            await self.cli_lift_setPosition.call_async(SetPosition.Request(position=self.lift_dumping_position))  # Raise the skimmer back up
            # Wait for the lift goal to be reached
            while not self.skimmer_goal_reached:
                await asyncio.sleep(0.1)  # Allows other async tasks to continue running (this is non-blocking)
            self.get_logger().info("Autonomous Digging Procedure Complete!\n")
            if self.autonomous_cycle_process is None:
                self.end_autonomous()  # Return to Teleop mode
        except asyncio.CancelledError:  # Put termination code here
            self.get_logger().warn("Autonomous Digging Procedure Terminated\n")
            self.end_autonomous()  # Return to Teleop mode

    # TODO: This autonomous routine has not been tested yet!
    async def auto_offload_procedure(self) -> None:
        """This method lays out the procedure for autonomously offloading!"""
        self.get_logger().info("\nStarting Autonomous Offload Procedure!")
        try:  # Wrap the autonomous procedure in a try-except
            await self.cli_lift_setPosition.call_async(SetPosition.Request(position=self.lift_dumping_position))  # Raise up the skimmer in preparation for dumping
            # Wait for the lift goal to be reached
            while not self.skimmer_goal_reached:
                await asyncio.sleep(0.1)  # Allows other async tasks to continue running (this is non-blocking)
            self.get_logger().info("Commence Offloading!")
            await self.cli_skimmer_setPower.call_async(SetPower.Request(power=self.skimmer_belt_power))
            await asyncio.sleep(10)  # How long to offload for # TODO: Adjust this time as needed
            await self.cli_skimmer_stop.call_async(Stop.Request())  # Stop the skimmer belt
            self.get_logger().info("Autonomous Offload Procedure Complete!\n")
            if self.autonomous_cycle_process is None:
                self.end_autonomous()  # Return to Teleop mode
        except asyncio.CancelledError:  # Put termination code here
            self.get_logger().warn("Autonomous Offload Procedure Terminated\n")
            self.end_autonomous()  # Return to Teleop mode

    # TODO: This autonomous routine has not been tested yet!
    async def auto_cycle_procedure(self) -> None:
        """This method lays out the procedure for doing a complete autonomous cycle!"""
        self.get_logger().info("\nStarting an Autonomous Cycle!")
        try:  # Wrap the autonomous procedure in a try-except
            ## Navigate to the dig_location, run the dig procedure, then navigate to the berm zone and run the offload procedure ##
            if not self.field_calibrated:
                self.get_logger().error("Field coordinates must be calibrated first!")
                self.end_autonomous()  # Return to Teleop mode
                return
            self.nav2.goToPose(self.optimal_dig_location())  # Navigate to the dig location
            while not self.nav2.isTaskComplete():  # Wait for the dig location to be reached
                await asyncio.sleep(0.1)  # Allows other async tasks to continue running (this is non-blocking)
            if self.nav2.getResult() == TaskResult.FAILED:
                self.get_logger().error("Failed to reach the dig location!")
                self.end_autonomous()  # Return to Teleop mode
                return
            self.autonomous_digging_process = asyncio.ensure_future(
                self.auto_dig_procedure()
            )  # Start the auto dig process
            while not self.autonomous_digging_process.done():  # Wait for the dig process to complete
                await asyncio.sleep(0.1)  # Allows other async tasks to continue running (this is non-blocking)
            self.nav2.goToPose(self.autonomous_berm_location)  # Navigate to the berm zone
            while not self.nav2.isTaskComplete():  # Wait for the berm zone to be reached
                await asyncio.sleep(0.1)  # Allows other async tasks to continue running (this is non-blocking)
            if self.nav2.getResult() == TaskResult.FAILED:
                self.get_logger().error("Failed to reach the berm zone!")
                self.end_autonomous()  # Return to Teleop mode
                return
            self.autonomous_offload_process = asyncio.ensure_future(
                self.auto_offload_procedure()
            )  # Start the auto offload process
            while not self.autonomous_offload_process.done():  # Wait for the offload process to complete
                await asyncio.sleep(0.1)  # Allows other async tasks to continue running (this is non-blocking)
            self.get_logger().info("Completed an Autonomous Cycle!\n")
            self.end_autonomous()  # Return to Teleop mode
        except asyncio.CancelledError:  # Put termination code here
            self.get_logger().info("Autonomous Cycle Terminated\n")
            self.end_autonomous()  # Return to Teleop mode

    def skimmer_goal_callback(self, msg: Bool) -> None:
        """Update the member variable accordingly."""
        self.skimmer_goal_reached = msg.data

    def joystick_callback(self, msg: Joy) -> None:
        """This method is called whenever a joystick message is received."""

        # PUT TELEOP CONTROLS BELOW #

        if self.state == states["Teleop"]:
            # Drive the robot using joystick input during Teleop
            forward_power = msg.axes[RIGHT_JOYSTICK_VERTICAL_AXIS] * self.max_drive_power  # Forward power
            horizontal_power = msg.axes[RIGHT_JOYSTICK_HORIZONTAL_AXIS] * self.max_drive_power  # Horizontal power
            turn_power = msg.axes[LEFT_JOYSTICK_HORIZONTAL_AXIS] * self.max_turn_power  # Turning power
            self.drive_power_publisher.publish(
                Twist(linear=Vector3(x=forward_power, y=horizontal_power), angular=Vector3(z=turn_power))
            )

            # Check if the skimmer button is pressed #
            if msg.buttons[X_BUTTON] == 1 and buttons[X_BUTTON] == 0:
                self.cli_skimmer_toggle.call_async(SetPower.Request(power=self.skimmer_belt_power))

            # Check if the reverse skimmer button is pressed #
            if msg.buttons[Y_BUTTON] == 1 and buttons[Y_BUTTON] == 0:
                self.cli_skimmer_setPower.call_async(SetPower.Request(power=-self.skimmer_belt_power))

            # Check if the lift dumping position button is pressed #
            if msg.buttons[B_BUTTON] == 1 and buttons[B_BUTTON] == 0:
                self.cli_lift_setPosition.call_async(SetPosition.Request(position=self.lift_dumping_position))

            # Check if the lift digging position button is pressed #
            if msg.buttons[A_BUTTON] == 1 and buttons[A_BUTTON] == 0:
                self.cli_lift_setPosition.call_async(SetPosition.Request(position=self.lift_digging_position))

            # Manually adjust the height of the skimmer with the left and right triggers
            if msg.buttons[RIGHT_TRIGGER] == 1 and buttons[RIGHT_TRIGGER] == 0:
                self.cli_lift_set_power.call_async(SetPower.Request(power=self.skimmer_lift_manual_power))
            elif msg.buttons[RIGHT_TRIGGER] == 0 and buttons[RIGHT_TRIGGER] == 1:
                self.cli_lift_stop.call_async(Stop.Request())
            elif msg.buttons[LEFT_TRIGGER] == 1 and buttons[LEFT_TRIGGER] == 0:
                self.cli_lift_set_power.call_async(SetPower.Request(power=-self.skimmer_lift_manual_power))
            elif msg.buttons[LEFT_TRIGGER] == 0 and buttons[LEFT_TRIGGER] == 1:
                self.cli_lift_stop.call_async(Stop.Request())

        # THE CONTROLS BELOW ALWAYS WORK #

        # Check if the Apriltag calibration button is pressed
        if msg.buttons[START_BUTTON] == 1 and buttons[START_BUTTON] == 0:
            # Start the field calibration process
            if self.apriltag_timer.is_canceled():
                self.started_calibration = False
                self.field_calibrated = False
                self.state = states["Autonomous"]  # Exit Teleop mode
                self.apriltag_timer.reset()
            # Stop the field calibration process
            else:
                self.apriltag_timer.cancel()
                self.get_logger().warn("Field Calibration Terminated\n")
                self.end_autonomous()  # Return to Teleop mode

        # Check if the travel automation button is pressed
        if msg.buttons[Y_BUTTON] == 1 and buttons[Y_BUTTON] == 0:
            if self.state == states["Teleop"]:
                self.stop_all_subsystems()  # Stop all subsystems
                self.state = states["Autonomous"]
                self.travel_automation_process = asyncio.ensure_future(
                    self.travel_automation()
                )  # Start the travel_automation process
            elif self.state == states["Autonomous"]:
                self.travel_automation_process.cancel()  # Terminate the travel_automation_process process
                self.travel_automation_process = None

        # Check if the autonomous digging button is pressed
        if msg.buttons[BACK_BUTTON] == 1 and buttons[BACK_BUTTON] == 0:
            if self.state == states["Teleop"]:
                self.stop_all_subsystems()  # Stop all subsystems
                self.state = states["Autonomous"]
                self.autonomous_digging_process = asyncio.ensure_future(
                    self.Autonomous_Dig_procedure()
                )  # Start the auto dig process
            elif self.state == states["Autonomous"]:
                self.autonomous_digging_process.cancel()  # Terminate the auto dig process
                self.autonomous_digging_process = None

        # Check if the autonomous offload button is pressed
        if msg.buttons[LEFT_BUMPER] == 1 and buttons[LEFT_BUMPER] == 0:
            if self.state == states["Teleop"]:
                self.stop_all_subsystems()  # Stop all subsystems
                self.state = states["Autonomous"]
                self.autonomous_offload_process = asyncio.ensure_future(
                    self.Autonomous_Offload_procedure()
                )  # Start the auto dig process
            elif self.state == states["Autonomous"]:
                self.autonomous_offload_process.cancel()  # Terminate the auto offload process
                self.autonomous_offload_process = None

        # Check if the autonomous cycle button is pressed
        if msg.buttons[RIGHT_BUMPER] == 1 and buttons[RIGHT_BUMPER] == 0:
            if self.state == states["Teleop"]:
                self.stop_all_subsystems()  # Stop all subsystems
                self.state = states["Autonomous"]

                self.autonomous_cycle_process = asyncio.ensure_future(
                    self.auto_cycle_procedure()
                )  # Start the autonomous cycle!
            elif self.state == states["Autonomous"]:
                self.autonomous_cycle_process.cancel()  # Terminate the autonomous cycle process
                self.autonomous_cycle_process = None

        # Update button states (this allows us to detect changing button states)
        for index in range(len(buttons)):
            buttons[index] = msg.buttons[index]


async def spin(executor: SingleThreadedExecutor) -> None:
    """This function is called in the main function to run the executor."""
    while rclpy.ok():  # While ROS is still running
        executor.spin_once()  # Spin the executor once
        await asyncio.sleep(0)  # Setting the delay to 0 provides an optimized path to allow other tasks to run.


def main(args=None) -> None:
    rclpy.init(args=args)

    node = MainControlNode()  # Instantiate the node
    executor = SingleThreadedExecutor()  # Create an executor
    executor.add_node(node)  # Add the node to the executor

    node.get_logger().info("Hello from the rovr_control package!")

    loop = asyncio.get_event_loop()  # Get the event loop
    loop.run_until_complete(spin(executor))  # Run the spin function in the event loop

    # Clean up and shutdown
    node.nav2.lifecycleShutdown()
    node.destroy_node()
    rclpy.shutdown()


# This code does NOT run if this file is imported as a module
if __name__ == "__main__":
    main()<|MERGE_RESOLUTION|>--- conflicted
+++ resolved
@@ -25,16 +25,10 @@
 
 # Import Python Modules
 import asyncio  # Allows the use of asynchronous methods!
-<<<<<<< HEAD
-import subprocess  # This is for the webcam stream subprocesses
-import signal  # Allows us to kill subprocesses
-import os  # Allows us to kill subprocesses
 from scipy.spatial.transform import Rotation as R
-=======
 
 # Provides a “navigation as a library” capability
 from nav2_simple_commander.robot_navigator import BasicNavigator
->>>>>>> 3c682f80
 
 # Import our logitech gamepad button mappings
 from .gamepad_constants import *
@@ -75,14 +69,9 @@
         self.declare_parameter("max_turn_power", 1.0)  # Measured in Duty Cycle (0.0-1.0)
         self.declare_parameter("skimmer_belt_power", -0.2)  # Measured in Duty Cycle (0.0-1.0)
         self.declare_parameter("skimmer_lift_manual_power", 0.05)  # Measured in Duty Cycle (0.0-1.0)
-<<<<<<< HEAD
         self.declare_parameter("autonomous_field_type", "top")  # The type of field ("top", "bottom", "nasa")
-        self.declare_parameter("lift_dumping_position", -500)  # Measured in encoder counts
-        self.declare_parameter("lift_digging_position", -2500)  # Measured in encoder counts
-=======
         self.declare_parameter("lift_dumping_position", -1500)  # Measured in encoder counts
         self.declare_parameter("lift_digging_position", -3400)  # Measured in encoder counts
->>>>>>> 3c682f80
 
         # Assign the ROS Parameters to member variables below #
         self.autonomous_driving_power = self.get_parameter("autonomous_driving_power").value
