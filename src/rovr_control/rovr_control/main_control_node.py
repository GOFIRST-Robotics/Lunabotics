# This node contains the main control flow of our robot code.
# Original Author: Anthony Brogni <brogn002@umn.edu> in Fall 2022
# Maintainer: Anthony Brogni <brogn002@umn.edu>
# Last Updated: November 2023

# Import the ROS 2 module
import rclpy
from rclpy.node import Node
from rclpy.executors import SingleThreadedExecutor  # This is needed to run multiple callbacks in a single thread
from nav2_simple_commander.robot_navigator import (
    BasicNavigator,
    TaskResult,
)  # Provides a “navigation as a library” capability

# Import ROS 2 formatted message types
from geometry_msgs.msg import Twist, Vector3, PoseStamped
from sensor_msgs.msg import Joy
from std_msgs.msg import Bool

# Import custom ROS 2 interfaces
from rovr_interfaces.srv import SetPower, SetHeight
from rovr_interfaces.srv import Stop, Drive, MotorCommandGet, ResetOdom

# Import Python Modules
import asyncio  # Allows the use of asynchronous methods!
import subprocess  # This is for the webcam stream subprocesses
import signal  # Allows us to kill subprocesses
import os  # Allows us to kill subprocesses

# Provides a “navigation as a library” capability
<<<<<<< HEAD
from nav2_simple_commander.robot_navigator import BasicNavigator 
=======
from nav2_simple_commander.robot_navigator import BasicNavigator
>>>>>>> 5ebb6cab

# Import our logitech gamepad button mappings
from .gamepad_constants import *

# Uncomment the line below to use the Xbox controller mappings instead
# from .xbox_controller_constants import *

# GLOBAL VARIABLES #
buttons = [0] * 11  # This is to help with button press detection
# Define the possible states of our robot
<<<<<<< HEAD
states = {"Teleop": 0, "Autonomous": 1}
=======
states = {"Teleop": 0, "Auto_Dig": 1, "Auto_Offload": 2, "Calibrating": 3}
>>>>>>> 5ebb6cab


class MainControlNode(Node):
    def __init__(self) -> None:
        """Initialize the ROS2 Node."""
        super().__init__("rovr_control")

        # Define default values for our ROS parameters below #
        self.declare_parameter("autonomous_driving_power", 0.25)  # Measured in Duty Cycle (0.0-1.0)
        self.declare_parameter("max_drive_power", 1.0)  # Measured in Duty Cycle (0.0-1.0)
        self.declare_parameter("max_turn_power", 1.0)  # Measured in Duty Cycle (0.0-1.0)
        self.declare_parameter("skimmer_belt_power", 0.35)  # Measured in Duty Cycle (0.0-1.0)
        self.declare_parameter("skimmer_lift_manual_power", 0.35)  # Measured in Duty Cycle (0.0-1.0)
        self.declare_parameter("autonomous_field_type", "top")  # The type of field ("top", "bottom", "nasa")

        # Assign the ROS Parameters to member variables below #
        self.autonomous_driving_power = self.get_parameter("autonomous_driving_power").value
        self.max_drive_power = self.get_parameter("max_drive_power").value
        self.max_turn_power = self.get_parameter("max_turn_power").value
        self.skimmer_belt_power = self.get_parameter("skimmer_belt_power").value
        self.skimmer_lift_manual_power = self.get_parameter("skimmer_lift_manual_power").value
        self.autonomous_field_type = self.get_parameter("autonomous_field_type").value

        # Print the ROS Parameters to the terminal below #
        self.get_logger().info("autonomous_driving_power has been set to: " + str(self.autonomous_driving_power))
        self.get_logger().info("max_drive_power has been set to: " + str(self.max_drive_power))
        self.get_logger().info("max_turn_power has been set to: " + str(self.max_turn_power))
        self.get_logger().info("skimmer_belt_power has been set to: " + str(self.skimmer_belt_power))
        self.get_logger().info("skimmer_lift_manual_power has been set to: " + str(self.skimmer_lift_manual_power))
        self.get_logger().info("autonomous_field_type has been set to: " + str(self.autonomous_field_type))

        # Define some initial states here
        self.state = states["Teleop"]
        self.camera_view_toggled = False
        self.front_camera = None
        self.back_camera = None
        self.autonomous_digging_process = None
        self.autonomous_offload_process = None
        self.autonomous_cycle_process = None
        self.skimmer_goal_reached = True

        # Define berm zone locations
        self.autonomous_berm_location = PoseStamped()
        if self.autonomous_field_type == "top":
            self.autonomous_berm_location.pose.position.x = 6.84
            self.autonomous_berm_location.pose.position.y = 3.57
            self.autonomous_berm_location.pose.orientation.z = 0.0
        elif self.autonomous_field_type == "bottom":
            self.autonomous_berm_location.pose.position.x = 6.84
            self.autonomous_berm_location.pose.position.y = 1.0
            self.autonomous_berm_location.pose.orientation.z = 0.0
        elif self.autonomous_field_type == "nasa":
            self.autonomous_berm_location.pose.position.x = 1.3
            self.autonomous_berm_location.pose.position.y = 0.6
            self.autonomous_berm_location.pose.orientation.z = 0.0

        # Define timers here
<<<<<<< HEAD
        self.apriltag_timer = self.create_timer(0.1, self.start_calibration_callback)
=======
        self.apriltag_timer = None
>>>>>>> 5ebb6cab

        # Define service clients here
        self.cli_skimmer_toggle = self.create_client(SetPower, "skimmer/toggle")
        self.cli_skimmer_stop = self.create_client(Stop, "skimmer/stop")
        self.cli_skimmer_setPower = self.create_client(SetPower, "skimmer/setPower")
        self.cli_skimmer_setHeight = self.create_client(SetHeight, "skimmer/setHeight")
        self.cli_drivetrain_stop = self.create_client(Stop, "drivetrain/stop")
        self.cli_drivetrain_drive = self.create_client(Drive, "drivetrain/drive")
        self.cli_motor_get = self.create_client(MotorCommandGet, "motor/get")
        self.cli_lift_stop = self.create_client(Stop, "lift/stop")
        self.cli_lift_set_power = self.create_client(SetPower, "lift/setPower")
        self.cli_set_apriltag_odometry = self.create_client(ResetOdom, "resetOdom")

        # Define publishers and subscribers here
        self.drive_power_publisher = self.create_publisher(Twist, "cmd_vel", 10)
        self.joy_subscription = self.create_subscription(Joy, "joy", self.joystick_callback, 10)
<<<<<<< HEAD
        self.skimmer_goal_subscription = self.create_subscription(
            Bool, "/skimmer/goal_reached", self.skimmer_goal_callback, 10
        )

        self.nav2 = BasicNavigator()  # Instantiate the BasicNavigator class
        # self.nav2 .setInitialPose(initial_pose)  # TODO: Is this line needed or no?
        self.nav2.waitUntilNav2Active()  # Wait for the nav2 stack to become active

    def optimal_dig_location(self) -> PoseStamped:  
        """This method gets the starting dig location and orientation of the robot."""
        dig_location = PoseStamped()
        
        #TODO: Determine Alogorithm for dig location
        #https://navigation.ros.org/commander_api/index.html
        costmap = self.nav2.getGlobalCostmap()
        
        #Compute dig location and orientation
        dig_location.pose.position.x = 0
        dig_location.pose.position.y = 0
        dig_location.pose.orientation.z = 0.0
        
        
        return dig_location
=======
        self.skimmer_goal_subscription = self.create_subscription(Bool, "/skimmer/goal_reached", self.skimmer_goal_callback, 10)
>>>>>>> 5ebb6cab

        self.started_calibration = False
        self.field_calibrated = False
        self.nav2 = BasicNavigator()  # Instantiate the BasicNavigator class

    def start_calibration_callback(self) -> None:
        """This method publishes the odometry of the robot."""
        if not self.started_calibration:
            asyncio.ensure_future(self.calibrate_field_coordinates())
            self.started_calibration = True

    def future_odom_callback(self, future) -> None:
        if future.result().success:
            self.field_calibrated = True
            self.get_logger().info("map -> odom TF published!")

    def stop_all_subsystems(self) -> None:
        """This method stops all subsystems on the robot."""
        self.cli_skimmer_stop.call_async(Stop.Request())  # Stop the skimmer belt
        self.cli_drivetrain_stop.call_async(Stop.Request())  # Stop the drivetrain
        self.cli_lift_stop.call_async(Stop.Request())  # Stop the skimmer lift

    def end_autonomous(self) -> None:
        """This method returns to teleop control."""
        self.stop_all_subsystems()  # Stop all subsystems
        self.state = states["Teleop"]  # Return to Teleop mode

    async def calibrate_field_coordinates(self) -> None:
        """This method rotates until we can see apriltag(s) and then sets the map -> odom tf."""
        if not self.field_calibrated:
            self.get_logger().info("Beginning search for apriltags")
            while not self.cli_drivetrain_drive.wait_for_service():  # Wait for the drivetrain services to be available
                self.get_logger().warn("Waiting for drivetrain services to become available...")
                await asyncio.sleep(0.1)
            await self.cli_drivetrain_drive.call_async(Drive.Request(forward_power=0.0, horizontal_power=0.0, turning_power=0.15))
        while not self.field_calibrated:
            future = self.cli_set_apriltag_odometry.call_async(ResetOdom.Request())
            future.add_done_callback(self.future_odom_callback)
            await asyncio.sleep(0.05)  # Allows other async tasks to continue running (this is non-blocking)
        self.get_logger().info("Field Coordinates Calibrated!")
        await self.cli_drivetrain_stop.call_async(Stop.Request())
        self.apriltag_timer.cancel()
<<<<<<< HEAD
=======
        self.end_autonomous()  # Return to Teleop mode
>>>>>>> 5ebb6cab

    # TODO: This autonomous routine has not been tested yet!
    async def auto_dig_procedure(self) -> None:
        """This method lays out the procedure for autonomously digging!"""
        self.get_logger().info("\nStarting Autonomous Digging Procedure!")
        try:  # Wrap the autonomous procedure in a try-except
            await self.cli_skimmer_setPower.call_async(SetPower.Request(power=self.skimmer_belt_power))
            await self.cli_skimmer_setHeight.call_async(
                SetHeight.Request(height=2000)
            )  # Lower the skimmer into the ground # TODO: Adjust this height
            # Wait for the goal height to be reached
            while not self.skimmer_goal_reached:
                await asyncio.sleep(0.1)  # Allows other async tasks to continue running (this is non-blocking)
            # Start driving forward
            await self.cli_drivetrain_drive.call_async(
                Drive.Request(forward_power=self.autonomous_driving_power, horizontal_power=0.0, turning_power=0.0)
            )
            # TODO: Drive forward until our skimmer is full OR we reach the end of the arena OR we reach an obstacle
            await self.cli_drivetrain_stop.call_async(Stop.Request())
            await self.cli_skimmer_stop.call_async(Stop.Request())
            await self.cli_skimmer_setHeight.call_async(
                SetHeight.Request(height=1000)
            )  # Raise the skimmer back up a bit # TODO: Adjust this height
            # Wait for the goal height to be reached
            while not self.skimmer_goal_reached:
                await asyncio.sleep(0.1)  # Allows other async tasks to continue running (this is non-blocking)
            self.get_logger().info("Autonomous Digging Procedure Complete!\n")
            
            if (self.autonomous_cycle_process == None):
                self.end_autonomous()  # Return to Teleop mode
        except asyncio.CancelledError:  # Put termination code here
            self.get_logger().info("Autonomous Digging Procedure Terminated\n")
            self.end_autonomous()  # Return to Teleop mode

    # TODO: This autonomous routine has not been tested yet!
    async def auto_offload_procedure(self) -> None:
        """This method lays out the procedure for autonomously offloading!"""
        self.get_logger().info("\nStarting Autonomous Offload Procedure!")
        try:  # Wrap the autonomous procedure in a try-except
            await self.cli_skimmer_setHeight.call_async(
                SetHeight.Request(height=500)
            )  # Raise up the skimmer in preparation for dumping # TODO: Adjust this height
            # Wait for the goal height to be reached
            while not self.skimmer_goal_reached:
                await asyncio.sleep(0.1)  # Allows other async tasks to continue running (this is non-blocking)
            self.get_logger().info("Commence Offloading!")
            await self.cli_skimmer_setPower.call_async(SetPower.Request(power=self.skimmer_belt_power))
            await asyncio.sleep(10)  # How long to offload for # TODO: Use the RealSense check_load node instead?
            await self.cli_skimmer_stop.call_async(Stop.Request())  # Stop the skimmer belt
            self.get_logger().info("Autonomous Offload Procedure Complete!\n")
            if (self.autonomous_cycle_process == None):
                self.end_autonomous()  # Return to Teleop mode
        except asyncio.CancelledError:  # Put termination code here
            self.get_logger().info("Autonomous Offload Procedure Terminated\n")
            self.end_autonomous()  # Return to Teleop mode

    # TODO: This autonomous routine has not been tested yet!
    async def auto_cycle_procedure(self) -> None:
        """This method lays out the procedure for doing a complete autonomous cycle!"""
        self.get_logger().info("\nStarting an Autonomous Cycle!")
        try:  # Wrap the autonomous procedure in a try-except
            ## Navigate to the dig_location, run the dig procedure, then navigate to the berm zone and run the offload procedure ##
            self.nav2.goToPose(self.optimal_dig_location())  # Navigate to the dig location
            while not self.nav2.isTaskComplete():  # Wait for the dig location to be reached
                await asyncio.sleep(0.1)  # Allows other async tasks to continue running (this is non-blocking)
            if self.nav2.getResult() == TaskResult.FAILED:
                self.get_logger().error("Failed to reach the dig location!")
                self.end_autonomous()  # Return to Teleop mode
            self.autonomous_digging_process = asyncio.ensure_future(
                self.auto_dig_procedure()
            )  # Start the auto dig process
            while not self.autonomous_digging_process.done():  # Wait for the dig process to complete
                await asyncio.sleep(0.1)  # Allows other async tasks to continue running (this is non-blocking)
                
            self.nav2.goToPose(self.autonomous_berm_location)  # Navigate to the berm zone
            while not self.nav2.isTaskComplete():  # Wait for the berm zone to be reached
                await asyncio.sleep(0.1)  # Allows other async tasks to continue running (this is non-blocking)
            if self.nav2.getResult() == TaskResult.FAILED:
                self.get_logger().error("Failed to reach the berm zone!")
                self.end_autonomous()  # Return to Teleop mode
            self.autonomous_offload_process = asyncio.ensure_future(
                self.auto_offload_procedure()
            )  # Start the auto offload process
            while not self.autonomous_offload_process.done():  # Wait for the offload process to complete
                await asyncio.sleep(0.1)  # Allows other async tasks to continue running (this is non-blocking)
            self.get_logger().info("Completed an Autonomous Cycle!\n")
            self.end_autonomous()  # Return to Teleop mode
        except asyncio.CancelledError:  # Put termination code here
            self.get_logger().info("Autonomous Cycle Terminated\n")
            self.end_autonomous()  # Return to Teleop mode

    def skimmer_goal_callback(self, msg: Bool) -> None:
        """Update the member variable accordingly."""
        self.skimmer_goal_reached = msg.data

    def joystick_callback(self, msg: Joy) -> None:
        """This method is called whenever a joystick message is received."""

        # PUT TELEOP CONTROLS BELOW #

        if self.state == states["Teleop"]:
            # Drive the robot using joystick input during Teleop
            forward_power = msg.axes[RIGHT_JOYSTICK_VERTICAL_AXIS] * self.max_drive_power  # Forward power
            horizontal_power = msg.axes[RIGHT_JOYSTICK_HORIZONTAL_AXIS] * self.max_drive_power  # Horizontal power
            turn_power = msg.axes[LEFT_JOYSTICK_HORIZONTAL_AXIS] * self.max_turn_power  # Turning power
            self.drive_power_publisher.publish(
                Twist(linear=Vector3(x=forward_power, y=horizontal_power), angular=Vector3(z=turn_power))
            )

            # Check if the skimmer button is pressed #
            if msg.buttons[X_BUTTON] == 1 and buttons[X_BUTTON] == 0:
                self.cli_skimmer_toggle.call_async(SetPower.Request(power=self.skimmer_belt_power))

            # Manually adjust the height of the skimmer with the left and right triggers
            if msg.buttons[RIGHT_TRIGGER] == 1 and buttons[RIGHT_TRIGGER] == 0:
                self.cli_lift_set_power.call_async(SetPower.Request(power=self.skimmer_lift_manual_power))
            elif msg.buttons[RIGHT_TRIGGER] == 0 and buttons[RIGHT_TRIGGER] == 1:
                self.cli_lift_stop.call_async(Stop.Request())
            elif msg.buttons[LEFT_TRIGGER] == 1 and buttons[LEFT_TRIGGER] == 0:
                self.cli_lift_set_power.call_async(SetPower.Request(power=-self.skimmer_lift_manual_power))
            elif msg.buttons[LEFT_TRIGGER] == 0 and buttons[LEFT_TRIGGER] == 1:
                self.cli_lift_stop.call_async(Stop.Request())

            # Check if the Apriltag calibration button is pressed
            if msg.buttons[A_BUTTON] == 1 and buttons[A_BUTTON] == 0:
                # Start the field calibration process
                self.started_calibration = False
                self.field_calibrated = False
                self.state = states["Calibrating"]  # Exit Teleop mode
                if not self.apriltag_timer:
                    self.apriltag_timer = self.create_timer(0.1, self.start_calibration_callback)
                else:
                    self.apriltag_timer.reset()

        # THE CONTROLS BELOW ALWAYS WORK #

        # Check if the autonomous digging button is pressed
        if msg.buttons[BACK_BUTTON] == 1 and buttons[BACK_BUTTON] == 0:
            if self.state == states["Teleop"]:
                self.stop_all_subsystems()  # Stop all subsystems
                self.state = states["Autonomous"]
                self.autonomous_digging_process = asyncio.ensure_future(
                    self.Autonomous_Dig_procedure()
                )  # Start the auto dig process
            elif self.state == states["Autonomous"]:
                self.autonomous_digging_process.cancel()  # Terminate the auto dig process
                self.autonomous_digging_process = None

        # Check if the autonomous offload button is pressed
        if msg.buttons[LEFT_BUMPER] == 1 and buttons[LEFT_BUMPER] == 0:
            if self.state == states["Teleop"]:
                self.stop_all_subsystems()  # Stop all subsystems
                self.state = states["Autonomous"]
                self.autonomous_offload_process = asyncio.ensure_future(
                    self.Autonomous_Offload_procedure()
                )  # Start the auto dig process
            elif self.state == states["Autonomous"]:
                self.autonomous_offload_process.cancel()  # Terminate the auto offload process
                self.autonomous_offload_process = None

        # Check if the autonomous cycle button is pressed
        if msg.buttons[RIGHT_BUMPER] == 1 and buttons[RIGHT_BUMPER] == 0:
            if self.state == states["Teleop"]:
                self.stop_all_subsystems()  # Stop all subsystems
                self.state = states["Autonomous"]

                self.autonomous_cycle_process = asyncio.ensure_future(
                    self.auto_cycle_procedure()
                )  # Start the autonomous cycle!
            elif self.state == states["Autonomous"]:
                self.autonomous_cycle_process.cancel()  # Terminate the autonomous cycle process
                self.autonomous_cycle_process = None

        # Check if the camera toggle button is pressed
        if msg.buttons[START_BUTTON] == 1 and buttons[START_BUTTON] == 0:
            self.camera_view_toggled = not self.camera_view_toggled
            if self.camera_view_toggled:  # Start streaming /dev/front_webcam on port 5000
                if self.back_camera is not None:
                    # Kill the self.back_camera process
                    os.killpg(os.getpgid(self.back_camera.pid), signal.SIGTERM)
                    self.back_camera = None
                self.front_camera = subprocess.Popen(
                    'gst-launch-1.0 v4l2src device=/dev/front_webcam ! "video/x-raw,width=640,height=480,framerate=15/1" ! nvvidconv ! "video/x-raw(memory:NVMM),format=NV12" ! nvv4l2av1enc bitrate=200000 ! "video/x-av1" ! udpsink host=10.133.232.197 port=5000',
                    shell=True,
                    preexec_fn=os.setsid,
                )
            else:  # Start streaming /dev/back_webcam on port 5000
                if self.front_camera is not None:
                    # Kill the self.front_camera process
                    os.killpg(os.getpgid(self.front_camera.pid), signal.SIGTERM)
                    self.front_camera = None
                self.back_camera = subprocess.Popen(
                    'gst-launch-1.0 v4l2src device=/dev/back_webcam ! "video/x-raw,width=640,height=480,framerate=15/1" ! nvvidconv ! "video/x-raw(memory:NVMM),format=NV12" ! nvv4l2av1enc bitrate=200000 ! "video/x-av1" ! udpsink host=10.133.232.197  port=5000',
                    shell=True,
                    preexec_fn=os.setsid,
                )

        # Update button states (this allows us to detect changing button states)
        for index in range(len(buttons)):
            buttons[index] = msg.buttons[index]


async def spin(executor: SingleThreadedExecutor) -> None:
    """This function is called in the main function to run the executor."""
    while rclpy.ok():  # While ROS is still running
        executor.spin_once()  # Spin the executor once
        await asyncio.sleep(0)  # Setting the delay to 0 provides an optimized path to allow other tasks to run.


def main(args=None) -> None:
    rclpy.init(args=args)

    node = MainControlNode()  # Instantiate the node
    executor = SingleThreadedExecutor()  # Create an executor
    executor.add_node(node)  # Add the node to the executor

    node.get_logger().info("Hello from the rovr_control package!")

    loop = asyncio.get_event_loop()  # Get the event loop
    loop.run_until_complete(spin(executor))  # Run the spin function in the event loop

    # Clean up and shutdown
    node.nav2.lifecycleShutdown()
    node.destroy_node()
    rclpy.shutdown()


# This code does NOT run if this file is imported as a module
if __name__ == "__main__":
    main()<|MERGE_RESOLUTION|>--- conflicted
+++ resolved
@@ -28,11 +28,7 @@
 import os  # Allows us to kill subprocesses
 
 # Provides a “navigation as a library” capability
-<<<<<<< HEAD
-from nav2_simple_commander.robot_navigator import BasicNavigator 
-=======
 from nav2_simple_commander.robot_navigator import BasicNavigator
->>>>>>> 5ebb6cab
 
 # Import our logitech gamepad button mappings
 from .gamepad_constants import *
@@ -43,11 +39,7 @@
 # GLOBAL VARIABLES #
 buttons = [0] * 11  # This is to help with button press detection
 # Define the possible states of our robot
-<<<<<<< HEAD
 states = {"Teleop": 0, "Autonomous": 1}
-=======
-states = {"Teleop": 0, "Auto_Dig": 1, "Auto_Offload": 2, "Calibrating": 3}
->>>>>>> 5ebb6cab
 
 
 class MainControlNode(Node):
@@ -105,11 +97,7 @@
             self.autonomous_berm_location.pose.orientation.z = 0.0
 
         # Define timers here
-<<<<<<< HEAD
-        self.apriltag_timer = self.create_timer(0.1, self.start_calibration_callback)
-=======
         self.apriltag_timer = None
->>>>>>> 5ebb6cab
 
         # Define service clients here
         self.cli_skimmer_toggle = self.create_client(SetPower, "skimmer/toggle")
@@ -126,14 +114,13 @@
         # Define publishers and subscribers here
         self.drive_power_publisher = self.create_publisher(Twist, "cmd_vel", 10)
         self.joy_subscription = self.create_subscription(Joy, "joy", self.joystick_callback, 10)
-<<<<<<< HEAD
         self.skimmer_goal_subscription = self.create_subscription(
             Bool, "/skimmer/goal_reached", self.skimmer_goal_callback, 10
         )
 
+        self.started_calibration = False
+        self.field_calibrated = False
         self.nav2 = BasicNavigator()  # Instantiate the BasicNavigator class
-        # self.nav2 .setInitialPose(initial_pose)  # TODO: Is this line needed or no?
-        self.nav2.waitUntilNav2Active()  # Wait for the nav2 stack to become active
 
     def optimal_dig_location(self) -> PoseStamped:  
         """This method gets the starting dig location and orientation of the robot."""
@@ -150,13 +137,6 @@
         
         
         return dig_location
-=======
-        self.skimmer_goal_subscription = self.create_subscription(Bool, "/skimmer/goal_reached", self.skimmer_goal_callback, 10)
->>>>>>> 5ebb6cab
-
-        self.started_calibration = False
-        self.field_calibrated = False
-        self.nav2 = BasicNavigator()  # Instantiate the BasicNavigator class
 
     def start_calibration_callback(self) -> None:
         """This method publishes the odometry of the robot."""
@@ -195,10 +175,7 @@
         self.get_logger().info("Field Coordinates Calibrated!")
         await self.cli_drivetrain_stop.call_async(Stop.Request())
         self.apriltag_timer.cancel()
-<<<<<<< HEAD
-=======
         self.end_autonomous()  # Return to Teleop mode
->>>>>>> 5ebb6cab
 
     # TODO: This autonomous routine has not been tested yet!
     async def auto_dig_procedure(self) -> None:
@@ -327,7 +304,7 @@
                 # Start the field calibration process
                 self.started_calibration = False
                 self.field_calibrated = False
-                self.state = states["Calibrating"]  # Exit Teleop mode
+                self.state = states["Autonomous"]  # Exit Teleop mode
                 if not self.apriltag_timer:
                     self.apriltag_timer = self.create_timer(0.1, self.start_calibration_callback)
                 else:
