import os
from glob import glob
from setuptools import setup

package_name = "rovr_control"

setup(
    name=package_name,
    version="0.1.0",
    packages=[package_name],
    data_files=[
        ("share/ament_index/resource_index/packages", ["resource/" + package_name]),
        ("share/" + package_name, ["package.xml"]),
        (
            os.path.join("share", package_name),
            glob("launch/*launch.[pxy][yma]*", recursive=True),
        ),
    ],
    install_requires=["setuptools"],
    zip_safe=True,
    maintainer="Anthony",
    maintainer_email="anthonybrog@gmail.com",
    description="This package is for the main robot control loop.",
    license="MIT License",
    tests_require=["pytest"],
    entry_points={
        "console_scripts": [
            {
                "main_control_node = rovr_control.main_control_node:main",
                "read_serial = rovr_control.read_serial:main",
                "calibrate_field_coordinate_server = rovr_control.calibrate_field_coordinate_server:main",
<<<<<<< HEAD
                "auto_dig_server = rovr_control.auto_dig_server:main",
=======
                "auto_offload_server = rovr_control.auto_offload_server:main",
>>>>>>> 9b0f3991
            }
        ],
    },
)<|MERGE_RESOLUTION|>--- conflicted
+++ resolved
@@ -29,11 +29,8 @@
                 "main_control_node = rovr_control.main_control_node:main",
                 "read_serial = rovr_control.read_serial:main",
                 "calibrate_field_coordinate_server = rovr_control.calibrate_field_coordinate_server:main",
-<<<<<<< HEAD
                 "auto_dig_server = rovr_control.auto_dig_server:main",
-=======
                 "auto_offload_server = rovr_control.auto_offload_server:main",
->>>>>>> 9b0f3991
             }
         ],
     },
