cmake_minimum_required(VERSION 3.5)
project(rovr_interfaces)

# Default to C99
if(NOT CMAKE_C_STANDARD)
  set(CMAKE_C_STANDARD 99)
endif()

# Default to C++14
if(NOT CMAKE_CXX_STANDARD)
  set(CMAKE_CXX_STANDARD 14)
endif()

if(CMAKE_COMPILER_IS_GNUCXX OR CMAKE_CXX_COMPILER_ID MATCHES "Clang")
  add_compile_options(-Wall -Wextra -Wpedantic)
endif()

# find dependencies
find_package(ament_cmake REQUIRED)
find_package(rosidl_default_generators REQUIRED)
rosidl_generate_interfaces(${PROJECT_NAME}
  "srv/MotorCommandGet.srv"
  "srv/MotorCommandSet.srv"
  "srv/Stop.srv"
  "srv/SetPower.srv"
  "srv/SetHeight.srv"
  "srv/Drive.srv"
<<<<<<< HEAD
  "srv/ResetOdom.srv"
=======
  "msg/AbsoluteEncoders.msg"
  "msg/LimitSwitches.msg"
>>>>>>> ad68192b
)
ament_export_dependencies(rosidl_default_runtime)

if(BUILD_TESTING)
  find_package(ament_lint_auto REQUIRED)
  # the following line skips the linter which checks for copyrights
  # uncomment the line when a copyright and license is not present in all source files
  #set(ament_cmake_copyright_FOUND TRUE)
  # the following line skips cpplint (only works in a git repo)
  # uncomment the line when this package is not in a git repo
  #set(ament_cmake_cpplint_FOUND TRUE)
  ament_lint_auto_find_test_dependencies()
endif()

ament_package()<|MERGE_RESOLUTION|>--- conflicted
+++ resolved
@@ -25,12 +25,9 @@
   "srv/SetPower.srv"
   "srv/SetHeight.srv"
   "srv/Drive.srv"
-<<<<<<< HEAD
   "srv/ResetOdom.srv"
-=======
   "msg/AbsoluteEncoders.msg"
   "msg/LimitSwitches.msg"
->>>>>>> ad68192b
 )
 ament_export_dependencies(rosidl_default_runtime)
 
