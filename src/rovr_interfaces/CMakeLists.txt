--- conflicted
+++ resolved
@@ -23,12 +23,7 @@
   "action/AutoOffload.action"
   "action/CalibrateFieldCoordinates.action"
   "action/GoToDigLocation.action"
-<<<<<<< HEAD
-=======
   "action/AutoDigNavOffload.action"
-  "msg/LimitSwitches.msg"
->>>>>>> d56eb3fa
-  "msg/Potentiometers.msg"
   "srv/Drive.srv"
   "srv/MotorCommandGet.srv"
   "srv/MotorCommandSet.srv"
