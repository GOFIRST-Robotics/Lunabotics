# This ROS 2 node contains code for the dumper subsystem of the robot.
# Original Author: Anthony Brogni <brogn002@umn.edu> in Fall 2024
# Maintainer: Anthony Brogni <brogn002@umn.edu>
# Last Updated: September 2024

# Import the ROS 2 Python module
import asyncio
import rclpy
from rclpy.node import Node

# Import custom ROS 2 interfaces
from rovr_interfaces.srv import MotorCommandSet, MotorCommandGet, SetPower
from rovr_interfaces.msg import LimitSwitches
from std_srvs.srv import Trigger
from threading import Event, Thread

class DumperNode(Node):
    def __init__(self):
        """Initialize the ROS 2 dumper node."""
        super().__init__("dumper")

        # Define service clients here
        self.cli_motor_set = self.create_client(MotorCommandSet, "motor/set")
        self.cli_motor_get = self.create_client(MotorCommandGet, "motor/get")

        # Define services (methods callable from the outside) here
        self.srv_toggle = self.create_service(SetPower, "dumper/toggle", self.toggle_callback)
        self.srv_stop = self.create_service(Trigger, "dumper/stop", self.stop_callback)
        self.srv_setPower = self.create_service(SetPower, "dumper/setPower", self.set_power_callback)

        self.srv_extendDumper = self.create_service(Trigger, "dumper/extendDumper", self.extend_callback)
        self.srv_retractDumper = self.create_service(Trigger, "dumper/retractDumper", self.retract_callback)
        self.srv_dump = self.create_service(Trigger, "dumper/dump", self.dump_callback)

        # Define default values for our ROS parameters below #
        self.declare_parameter("DUMPER_MOTOR", 11)
        self.declare_parameter("DUMPER_POWER", 0.5)
        self.declare_parameter("dump_time", 5)
        # Assign the ROS Parameters to member variables below #
        self.DUMPER_MOTOR = self.get_parameter("DUMPER_MOTOR").value
        self.DUMPER_POWER = self.get_parameter("DUMPER_POWER").value
        self.dumpTime = self.get_parameter("dump_time").value

        # Print the ROS Parameters to the terminal below #
        self.get_logger().info("DUMPER_MOTOR has been set to: " + str(self.DUMPER_MOTOR))

        # Current state of the dumper
        self.running = False
<<<<<<< HEAD
        self.top_limit_event = Event()
        self.bottom_limit_event = Event()
=======
        self.top_limit_pressed = False
        self.bottom_limit_pressed = False

>>>>>>> 5ce87eda
        self.limit_switch_sub = self.create_subscription(LimitSwitches, "limitSwitches", self.limit_switch_callback, 10)

    # Define subsystem methods here
    async def set_power(self, dumper_power: float) -> None:
        """This method sets power to the dumper."""
        self.running = True
        if dumper_power > 0 and self.top_limit_pressed:
            self.get_logger().warn("WARNING: Top limit switch pressed!")
            await self.stop()  # Stop the dumper
        elif dumper_power < 0 and self.bottom_limit_pressed:
            self.get_logger().warn("WARNING: Top limit switch pressedF!")
            await self.stop()  # stop the dumper
        else:
            await self.cli_motor_set.call_async(
                MotorCommandSet.Request(type="duty_cycle", can_id=self.DUMPER_MOTOR, value=dumper_power)
            )

    async def stop(self) -> None:
        """This method stops the dumper."""
        self.running = False
<<<<<<< HEAD
        self.top_limit_event.set()
        self.bottom_limit_event.set()
        self.cli_motor_set.call_async(MotorCommandSet.Request(type="duty_cycle", can_id=self.DUMPER_MOTOR, value=0.0))
=======
        await self.cli_motor_set.call_async(
            MotorCommandSet.Request(type="duty_cycle", can_id=self.DUMPER_MOTOR, value=0.0)
        )
>>>>>>> 5ce87eda

    async def toggle(self, dumper_power: float) -> None:
        """This method toggles the dumper."""
        if self.running:
            await self.stop()
        else:
            await self.set_power(dumper_power)

    # Define service callback methods here
    async def set_power_callback(self, request, response):
        """This service request sets power to the dumper."""
        await self.set_power(request.power)
        response.success = True
        return response

    async def stop_callback(self, request, response):
        """This service request stops the dumper."""
        await self.stop()
        response.success = True
        return response

    async def toggle_callback(self, request, response):
        """This service request toggles the dumper."""
        await self.toggle(request.power)
        response.success = True
        return response

<<<<<<< HEAD
    def extend_dumper(self) -> None:
        self.top_limit_event.clear()
        self.set_power(self.DUMPER_POWER)
        self.top_limit_event.wait()
        #while not self.top_limit_pressed and self.running:
            #pass
        self.top_limit_event.clear()
=======
    async def extend_dumper(self) -> None:
        while not self.top_limit_pressed:
            await self.set_power(self.DUMPER_POWER)
            await asyncio.sleep(0.1)  # Allows for task to be canceled
>>>>>>> 5ce87eda
        self.stop()

    async def extend_callback(self, request, response):
        """This service request extends the dumper"""
        await self.extend_dumper()
        response.success = True
        return response

<<<<<<< HEAD
    def retract_dumper(self) -> None:
        self.bottom_limit_event.clear()
        self.set_power(-self.DUMPER_POWER)
        self.bottom_limit_event.wait()
        #while not self.bottom_limit_pressed and self.running:
            #pass
        self.bottom_limit_event.clear()
=======
    async def retract_dumper(self) -> None:
        while not self.bottom_limit_pressed:
            await self.set_power(-self.DUMPER_POWER)
            await asyncio.sleep(0.1)  # Allows for task to be canceled
>>>>>>> 5ce87eda
        self.stop()

    async def retract_callback(self, request, response):
        """This service request retracts the dumper"""
        await self.retract_dumper()
        response.success = True
        return response
<<<<<<< HEAD
    # NOTE: Dump is no longer used because time.sleep is not cancellable! see Auto_offload_server for dump implementation workaround 
    def dump(self) -> None:
=======

    async def dump(self) -> None:
>>>>>>> 5ce87eda
        # extend the dumper
        await self.extend_dumper()
        # wait for 5 seconds before retracting the dumper
<<<<<<< HEAD
        time.sleep(self.dumpTime)
=======
        await asyncio.sleep(5)  # Allows for task to be canceled
>>>>>>> 5ce87eda
        # retract the dumper
        await self.retract_dumper()

    async def dump_callback(self, request, response):
        await self.dump()
        response.success = True
        return response

    async def limit_switch_callback(self, msg: LimitSwitches):
        """This subscriber callback method is called whenever a message is received on the limitSwitches topic."""
<<<<<<< HEAD
        if not self.top_limit_pressed and msg.top_limit_switch:
            self.stop()  # Stop the lift system
        if not self.bottom_limit_pressed and msg.bottom_limit_switch:
            self.stop()  # Stop the lift system
        self.top_limit_pressed = msg.top_limit_switch
        if(self.top_limit_pressed):
            self.top_limit_event.set()
            self.bottom_limit_event.clear()
        self.bottom_limit_pressed = msg.bottom_limit_switch
        if(self.bottom_limit_pressed):
            self.bottom_limit_event.set()
            self.top_limit_event.clear()
=======
        if not self.top_limit_pressed and msg.dumper_top_limit_switch:
            await self.stop()  # Stop the lift system
        if not self.bottom_limit_pressed and msg.dumper_bottom_limit_switch:
            await self.stop()  # Stop the lift system
        self.top_limit_pressed = msg.dumper_top_limit_switch
        self.bottom_limit_pressed = msg.dumper_bottom_limit_switch
>>>>>>> 5ce87eda


def main(args=None):
    """The main function."""
    rclpy.init(args=args)

    node = DumperNode()
    node.get_logger().info("Initializing the Dumper subsystem!")
    rclpy.spin(node)

    node.destroy_node()
    rclpy.shutdown()


# This code does NOT run if this file is imported as a module
if __name__ == "__main__":
    main()<|MERGE_RESOLUTION|>--- conflicted
+++ resolved
@@ -46,14 +46,11 @@
 
         # Current state of the dumper
         self.running = False
-<<<<<<< HEAD
         self.top_limit_event = Event()
         self.bottom_limit_event = Event()
-=======
         self.top_limit_pressed = False
         self.bottom_limit_pressed = False
 
->>>>>>> 5ce87eda
         self.limit_switch_sub = self.create_subscription(LimitSwitches, "limitSwitches", self.limit_switch_callback, 10)
 
     # Define subsystem methods here
@@ -74,15 +71,9 @@
     async def stop(self) -> None:
         """This method stops the dumper."""
         self.running = False
-<<<<<<< HEAD
         self.top_limit_event.set()
         self.bottom_limit_event.set()
-        self.cli_motor_set.call_async(MotorCommandSet.Request(type="duty_cycle", can_id=self.DUMPER_MOTOR, value=0.0))
-=======
-        await self.cli_motor_set.call_async(
-            MotorCommandSet.Request(type="duty_cycle", can_id=self.DUMPER_MOTOR, value=0.0)
-        )
->>>>>>> 5ce87eda
+        await self.cli_motor_set.call_async(MotorCommandSet.Request(type="duty_cycle", can_id=self.DUMPER_MOTOR, value=0.0))
 
     async def toggle(self, dumper_power: float) -> None:
         """This method toggles the dumper."""
@@ -110,7 +101,6 @@
         response.success = True
         return response
 
-<<<<<<< HEAD
     def extend_dumper(self) -> None:
         self.top_limit_event.clear()
         self.set_power(self.DUMPER_POWER)
@@ -118,12 +108,6 @@
         #while not self.top_limit_pressed and self.running:
             #pass
         self.top_limit_event.clear()
-=======
-    async def extend_dumper(self) -> None:
-        while not self.top_limit_pressed:
-            await self.set_power(self.DUMPER_POWER)
-            await asyncio.sleep(0.1)  # Allows for task to be canceled
->>>>>>> 5ce87eda
         self.stop()
 
     async def extend_callback(self, request, response):
@@ -132,7 +116,6 @@
         response.success = True
         return response
 
-<<<<<<< HEAD
     def retract_dumper(self) -> None:
         self.bottom_limit_event.clear()
         self.set_power(-self.DUMPER_POWER)
@@ -140,12 +123,6 @@
         #while not self.bottom_limit_pressed and self.running:
             #pass
         self.bottom_limit_event.clear()
-=======
-    async def retract_dumper(self) -> None:
-        while not self.bottom_limit_pressed:
-            await self.set_power(-self.DUMPER_POWER)
-            await asyncio.sleep(0.1)  # Allows for task to be canceled
->>>>>>> 5ce87eda
         self.stop()
 
     async def retract_callback(self, request, response):
@@ -153,21 +130,13 @@
         await self.retract_dumper()
         response.success = True
         return response
-<<<<<<< HEAD
-    # NOTE: Dump is no longer used because time.sleep is not cancellable! see Auto_offload_server for dump implementation workaround 
-    def dump(self) -> None:
-=======
 
+    # NOTE: Dump is no longer used for autonomous because asyncio.sleep() is not cancellable! See Auto_offload_server for dump implementation workaround 
     async def dump(self) -> None:
->>>>>>> 5ce87eda
         # extend the dumper
         await self.extend_dumper()
         # wait for 5 seconds before retracting the dumper
-<<<<<<< HEAD
-        time.sleep(self.dumpTime)
-=======
         await asyncio.sleep(5)  # Allows for task to be canceled
->>>>>>> 5ce87eda
         # retract the dumper
         await self.retract_dumper()
 
@@ -178,27 +147,18 @@
 
     async def limit_switch_callback(self, msg: LimitSwitches):
         """This subscriber callback method is called whenever a message is received on the limitSwitches topic."""
-<<<<<<< HEAD
-        if not self.top_limit_pressed and msg.top_limit_switch:
+        if not self.top_limit_pressed and msg.dumper_top_limit_switch:
             self.stop()  # Stop the lift system
-        if not self.bottom_limit_pressed and msg.bottom_limit_switch:
+        if not self.bottom_limit_pressed and msg.dumper_bottom_limit_switch:
             self.stop()  # Stop the lift system
-        self.top_limit_pressed = msg.top_limit_switch
+        self.top_limit_pressed = msg.dumper_top_limit_switch
         if(self.top_limit_pressed):
             self.top_limit_event.set()
             self.bottom_limit_event.clear()
-        self.bottom_limit_pressed = msg.bottom_limit_switch
+        self.bottom_limit_pressed = msg.dumper_bottom_limit_switch
         if(self.bottom_limit_pressed):
             self.bottom_limit_event.set()
             self.top_limit_event.clear()
-=======
-        if not self.top_limit_pressed and msg.dumper_top_limit_switch:
-            await self.stop()  # Stop the lift system
-        if not self.bottom_limit_pressed and msg.dumper_bottom_limit_switch:
-            await self.stop()  # Stop the lift system
-        self.top_limit_pressed = msg.dumper_top_limit_switch
-        self.bottom_limit_pressed = msg.dumper_bottom_limit_switch
->>>>>>> 5ce87eda
 
 
 def main(args=None):
