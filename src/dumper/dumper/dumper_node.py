--- conflicted
+++ resolved
@@ -14,7 +14,7 @@
 from rovr_interfaces.srv import MotorCommandSet, MotorCommandGet, SetPower
 from rovr_interfaces.msg import LimitSwitches
 from std_srvs.srv import Trigger
-from threading import Event, Thread
+
 
 class DumperNode(Node):
     def __init__(self):
@@ -51,19 +51,15 @@
         # Define default values for our ROS parameters below #
         self.declare_parameter("DUMPER_MOTOR", 11)
         self.declare_parameter("DUMPER_POWER", 0.5)
-        self.declare_parameter("dump_time", 5)
         # Assign the ROS Parameters to member variables below #
         self.DUMPER_MOTOR = self.get_parameter("DUMPER_MOTOR").value
         self.DUMPER_POWER = self.get_parameter("DUMPER_POWER").value
-        self.dumpTime = self.get_parameter("dump_time").value
 
         # Print the ROS Parameters to the terminal below #
         self.get_logger().info("DUMPER_MOTOR has been set to: " + str(self.DUMPER_MOTOR))
 
         # Current state of the dumper
         self.running = False
-        self.top_limit_event = Event()
-        self.bottom_limit_event = Event()
         self.top_limit_pressed = False
         self.bottom_limit_pressed = False
 
@@ -87,13 +83,7 @@
     def stop(self) -> None:
         """This method stops the dumper."""
         self.running = False
-<<<<<<< HEAD
-        self.top_limit_event.set()
-        self.bottom_limit_event.set()
-        await self.cli_motor_set.call_async(MotorCommandSet.Request(type="duty_cycle", can_id=self.DUMPER_MOTOR, value=0.0))
-=======
         self.cli_motor_set.call_async(MotorCommandSet.Request(type="duty_cycle", can_id=self.DUMPER_MOTOR, value=0.0))
->>>>>>> e22a67bc
 
     def toggle(self, dumper_power: float) -> None:
         """This method toggles the dumper."""
@@ -121,19 +111,9 @@
         response.success = True
         return response
 
-<<<<<<< HEAD
-    async def extend_dumper(self) -> None:
-        self.top_limit_event.clear()
-        await self.set_power(self.DUMPER_POWER)
-        self.top_limit_event.wait()
-        #while not self.top_limit_pressed and self.running:
-            #pass
-        self.top_limit_event.clear()
-=======
     def extend_dumper(self) -> None:
         while not self.top_limit_pressed:
             self.set_power(self.DUMPER_POWER)
->>>>>>> e22a67bc
         self.stop()
 
     def extend_callback(self, request, response):
@@ -142,19 +122,9 @@
         response.success = True
         return response
 
-<<<<<<< HEAD
-    async def retract_dumper(self) -> None:
-        self.bottom_limit_event.clear()
-        await self.set_power(-self.DUMPER_POWER)
-        self.bottom_limit_event.wait()
-        #while not self.bottom_limit_pressed and self.running:
-            #pass
-        self.bottom_limit_event.clear()
-=======
     def retract_dumper(self) -> None:
         while not self.bottom_limit_pressed:
             self.set_power(-self.DUMPER_POWER)
->>>>>>> e22a67bc
         self.stop()
 
     def retract_callback(self, request, response):
@@ -163,12 +133,7 @@
         response.success = True
         return response
 
-<<<<<<< HEAD
-    # NOTE: Dump is no longer used for autonomous because asyncio.sleep() is not cancellable! See Auto_offload_server for dump implementation workaround 
-    async def dump(self) -> None:
-=======
     def dump(self) -> None:
->>>>>>> e22a67bc
         # extend the dumper
         self.extend_dumper()
         self.get_logger().info("Dumper extended!")
@@ -190,13 +155,7 @@
         if not self.bottom_limit_pressed and msg.dumper_bottom_limit_switch:
             self.stop()  # Stop the lift system
         self.top_limit_pressed = msg.dumper_top_limit_switch
-        if(self.top_limit_pressed):
-            self.top_limit_event.set()
-            self.bottom_limit_event.clear()
         self.bottom_limit_pressed = msg.dumper_bottom_limit_switch
-        if(self.bottom_limit_pressed):
-            self.bottom_limit_event.set()
-            self.top_limit_event.clear()
 
 
 def main(args=None):
