--- conflicted
+++ resolved
@@ -31,11 +31,7 @@
 
     <include>
       <uri>package://robot_description/models/master_ASM</uri>
-<<<<<<< HEAD
-      <pose>3 1.10795 1 0 0.52359878 -0.5</pose>
-=======
       <pose>3 1 1 0 0 0</pose>
->>>>>>> 9f4a7b2f
       <!-- Global odometer -->
       <plugin
       filename="ignition-gazebo-odometry-publisher-system"
