// Define a struct to hold the sensor data
struct SensorData {
<<<<<<< HEAD
  bool diggerTopLimitSwitch;
  bool diggerBottomLimitSwitch;
  bool dumperTopLimitSwitch;
  bool dumperBottomLimitSwitch;
};

// Define the sensor pins here
#define DIGGER_TOP_LIMIT_SWITCH 2
#define DIGGER_BOTTOM_LIMIT_SWITCH 3
#define DUMPER_TOP_LIMIT_SWITCH 4
#define DUMPER_BOTTOM_LIMIT_SWITCH 5
=======
  bool topLimitSwitch;
  bool bottomLimitSwitch;
};

// Define the sensor pins here
#define TOP_LIMIT_SWITCH 2
#define BOTTOM_LIMIT_SWITCH 3

>>>>>>> bff75bdf
void setup() {
  // Initialize serial communication
  Serial.begin(9600);

  // Initialize the digital inputs (limit switches)
  pinMode(DIGGER_TOP_LIMIT_SWITCH, INPUT_PULLUP);
  pinMode(DIGGER_BOTTOM_LIMIT_SWITCH, INPUT_PULLUP);
  pinMode(DUMPER_TOP_LIMIT_SWITCH, INPUT_PULLUP);
  pinMode(DUMPER_BOTTOM_LIMIT_SWITCH, INPUT_PULLUP);
}

void loop() {
  // Create a SensorData struct
  SensorData data;

  // Read from the digital inputs (limit switches)
  data.diggerTopLimitSwitch = (bool)digitalRead(DIGGER_TOP_LIMIT_SWITCH);
  data.diggerBottomLimitSwitch = (bool)digitalRead(DIGGER_BOTTOM_LIMIT_SWITCH);
  data.dumperTopLimitSwitch = (bool)digitalRead(DUMPER_TOP_LIMIT_SWITCH);
  data.dumperBottomLimitSwitch = (bool)digitalRead(DUMPER_BOTTOM_LIMIT_SWITCH);

  // Send the struct over the serial bus to the Nvidia Jetson
  Serial.write((byte *)&data, sizeof(SensorData));

  // Wait 100ms before the next loop iteration
  delay(100);
}<|MERGE_RESOLUTION|>--- conflicted
+++ resolved
@@ -1,6 +1,5 @@
 // Define a struct to hold the sensor data
 struct SensorData {
-<<<<<<< HEAD
   bool diggerTopLimitSwitch;
   bool diggerBottomLimitSwitch;
   bool dumperTopLimitSwitch;
@@ -12,16 +11,7 @@
 #define DIGGER_BOTTOM_LIMIT_SWITCH 3
 #define DUMPER_TOP_LIMIT_SWITCH 4
 #define DUMPER_BOTTOM_LIMIT_SWITCH 5
-=======
-  bool topLimitSwitch;
-  bool bottomLimitSwitch;
-};
 
-// Define the sensor pins here
-#define TOP_LIMIT_SWITCH 2
-#define BOTTOM_LIMIT_SWITCH 3
-
->>>>>>> bff75bdf
 void setup() {
   // Initialize serial communication
   Serial.begin(9600);
