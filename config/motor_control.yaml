/**:
  ros__parameters:
    CAN_INTERFACE_TRANSMIT: "can0" # can0, can1, slcan0, slcan1 are common values
    CAN_INTERFACE_RECEIVE: "can0" # can0, can1, slcan0, slcan1 are common values
    BACK_LEFT_DRIVE: 7 # CAN ID of the back left drive motor
    FRONT_LEFT_DRIVE: 10 # CAN ID of the front left drive motor
    BACK_RIGHT_DRIVE: 8 # CAN ID of the back right drive motor
    FRONT_RIGHT_DRIVE: 9 # CAN ID of the front right drive motor
<<<<<<< HEAD
    SKIMMER_BELT_MOTOR: 2 # CAN ID of the skimmer belt motor
    SKIMMER_LIFT_MOTOR: 1 # CAN ID of the skimmer lift motor
    DUMPER_MOTOR: 11 # CAN ID of the dumper motor
=======
    DIGGER_BELT_MOTOR: 2 # CAN ID of the digger belt motor
    DIGGER_LIFT_MOTOR: 1 # CAN ID of the digger lift motor
>>>>>>> 6ec87315
<|MERGE_RESOLUTION|>--- conflicted
+++ resolved
@@ -6,11 +6,6 @@
     FRONT_LEFT_DRIVE: 10 # CAN ID of the front left drive motor
     BACK_RIGHT_DRIVE: 8 # CAN ID of the back right drive motor
     FRONT_RIGHT_DRIVE: 9 # CAN ID of the front right drive motor
-<<<<<<< HEAD
-    SKIMMER_BELT_MOTOR: 2 # CAN ID of the skimmer belt motor
-    SKIMMER_LIFT_MOTOR: 1 # CAN ID of the skimmer lift motor
-    DUMPER_MOTOR: 11 # CAN ID of the dumper motor
-=======
     DIGGER_BELT_MOTOR: 2 # CAN ID of the digger belt motor
     DIGGER_LIFT_MOTOR: 1 # CAN ID of the digger lift motor
->>>>>>> 6ec87315
+    DUMPER_MOTOR: 11 # CAN ID of the dumper motor