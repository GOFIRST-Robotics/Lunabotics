--- conflicted
+++ resolved
@@ -19,10 +19,5 @@
     DIGGER_SAFETY_ZONE: 120 # Measured in potentiometer units (0 to 1023)
     CURRENT_SPIKE_THRESHOLD: 1.8 # Threshold for current spike detection (measured in Amps)
     CURRENT_SPIKE_TIME: 0.2 # Time in seconds to consider it a current spike (measured in seconds)
-<<<<<<< HEAD
-    BUCKETS_CURRENT_SPIKE_THRESHOLD: 8.0 # Threshold for current spike detection (measured in Amps) # TODO: Tune this
-    BUCKETS_CURRENT_SPIKE_TIME: 0.2 # Time in seconds to consider it a current spike (measured in seconds) # TODO: Tune this
-=======
     BUCKETS_CURRENT_SPIKE_THRESHOLD: 10.0 # Threshold for current spike detection (measured in Amps)
-    BUCKETS_CURRENT_SPIKE_TIME: 0.2 # Time in seconds to consider it a current spike (measured in seconds)
->>>>>>> d56eb3fa
+    BUCKETS_CURRENT_SPIKE_TIME: 0.2 # Time in seconds to consider it a current spike (measured in seconds)