--- conflicted
+++ resolved
@@ -1,18 +1,11 @@
-/**:
-  ros__parameters:
-    HALF_WHEEL_BASE: 0.55959375 # HALF of the wheelbase in meters
-    HALF_TRACK_WIDTH: 0.2746375 # HALF of the trackwidth in meters
-    STEERING_MOTOR_GEAR_RATIO: 40 # Gear ratio of the steering motor (40:1)
-<<<<<<< HEAD
-    FRONT_LEFT_MAGNET_OFFSET: 911 # (in encoder counts)
-    FRONT_RIGHT_MAGNET_OFFSET: 321 # (in encoder counts)
-    BACK_LEFT_MAGNET_OFFSET: 1015 # (in encoder counts)
-    BACK_RIGHT_MAGNET_OFFSET: 294 # (in encoder counts)
-=======
-    FRONT_LEFT_MAGNET_OFFSET: 97 # (in encoder counts)
-    FRONT_RIGHT_MAGNET_OFFSET: 873 # (in encoder counts)
-    BACK_LEFT_MAGNET_OFFSET: 50 # (in encoder counts)
-    BACK_RIGHT_MAGNET_OFFSET: 647 # (in encoder counts)
->>>>>>> 03d39800
-    ABSOLUTE_ENCODER_COUNTS: 1024 # (in encoder counts)
-    GAZEBO_SIMULATION: False # Set to true if running in Gazebo
+/**:
+  ros__parameters:
+    HALF_WHEEL_BASE: 0.55959375 # HALF of the wheelbase in meters
+    HALF_TRACK_WIDTH: 0.2746375 # HALF of the trackwidth in meters
+    STEERING_MOTOR_GEAR_RATIO: 40 # Gear ratio of the steering motor (40:1)
+    FRONT_LEFT_MAGNET_OFFSET: 97 # (in encoder counts)
+    FRONT_RIGHT_MAGNET_OFFSET: 873 # (in encoder counts)
+    BACK_LEFT_MAGNET_OFFSET: 50 # (in encoder counts)
+    BACK_RIGHT_MAGNET_OFFSET: 647 # (in encoder counts)
+    ABSOLUTE_ENCODER_COUNTS: 1024 # (in encoder counts)
+    GAZEBO_SIMULATION: False # Set to true if running in Gazebo