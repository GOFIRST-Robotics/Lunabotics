main_control_node:
  ros__parameters:
<<<<<<< HEAD
    autonomous_driving_power: 0.25      # Measured in Duty Cycle (0.0-1.0)
    max_drive_power: 1.0                # Measured in Duty Cycle (0.0-1.0)
    max_turn_power: 1.0                 # Measured in Duty Cycle (0.0-1.0)
    linear_actuator_power: 8            # Duty Cycle value between 0-100 (not 0.0-1.0)
    linear_actuator_up_power: 40        # Duty Cycle value between 0-100 (not 0.0-1.0)
    conveyor_belt_power: 0.35           # Measured in Duty Cycle (0.0-1.0)
    conveyor_height_manual_power: 0.35  # Measured in Duty Cycle (0.0-1.0)
=======
    autonomous_driving_power: 0.25   # Measured in Duty Cycle (0.0-1.0)
    max_drive_power: 1.0             # Measured in Duty Cycle (0.0-1.0)
    max_turn_power: 1.0              # Measured in Duty Cycle (0.0-1.0)
    conveyor_belt_power: 0.35        # Measured in Duty Cycle (0.0-1.0)
>>>>>>> 09075420
<|MERGE_RESOLUTION|>--- conflicted
+++ resolved
@@ -1,16 +1,7 @@
 main_control_node:
   ros__parameters:
-<<<<<<< HEAD
     autonomous_driving_power: 0.25      # Measured in Duty Cycle (0.0-1.0)
     max_drive_power: 1.0                # Measured in Duty Cycle (0.0-1.0)
     max_turn_power: 1.0                 # Measured in Duty Cycle (0.0-1.0)
-    linear_actuator_power: 8            # Duty Cycle value between 0-100 (not 0.0-1.0)
-    linear_actuator_up_power: 40        # Duty Cycle value between 0-100 (not 0.0-1.0)
     conveyor_belt_power: 0.35           # Measured in Duty Cycle (0.0-1.0)
-    conveyor_height_manual_power: 0.35  # Measured in Duty Cycle (0.0-1.0)
-=======
-    autonomous_driving_power: 0.25   # Measured in Duty Cycle (0.0-1.0)
-    max_drive_power: 1.0             # Measured in Duty Cycle (0.0-1.0)
-    max_turn_power: 1.0              # Measured in Duty Cycle (0.0-1.0)
-    conveyor_belt_power: 0.35        # Measured in Duty Cycle (0.0-1.0)
->>>>>>> 09075420
+    conveyor_height_manual_power: 0.35  # Measured in Duty Cycle (0.0-1.0)