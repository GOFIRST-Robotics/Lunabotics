--- conflicted
+++ resolved
@@ -1,16 +1,8 @@
 /**:
   ros__parameters:
-<<<<<<< HEAD
-    autonomous_driving_power: 0.25      # Measured in Duty Cycle (0.0-1.0)
-    max_drive_power: 1.0                # Measured in Duty Cycle (0.0-1.0)
-    max_turn_power: 1.0                 # Measured in Duty Cycle (0.0-1.0)
-    skimmer_belt_power: 0.35            # Measured in Duty Cycle (0.0-1.0)
-    skimmer_lift_manual_power: 0.35     # Measured in Duty Cycle (0.0-1.0)
-    autonomous_field_type: "top"        # The type of field ("top", "bottom", "nasa")
-=======
     autonomous_driving_power: 0.25 # Measured in Duty Cycle (0.0-1.0)
     max_drive_power: 1.0 # Measured in Duty Cycle (0.0-1.0)
     max_turn_power: 1.0 # Measured in Duty Cycle (0.0-1.0)
     skimmer_belt_power: 0.35 # Measured in Duty Cycle (0.0-1.0)
     skimmer_lift_manual_power: 0.35 # Measured in Duty Cycle (0.0-1.0)
->>>>>>> f5fb54b2
+    autonomous_field_type: "top" # The type of field ("top", "bottom", "nasa")