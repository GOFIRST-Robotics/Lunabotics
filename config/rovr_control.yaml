--- conflicted
+++ resolved
@@ -3,11 +3,6 @@
     autonomous_driving_power: 0.25 # Measured in Duty Cycle (0.0-1.0)
     max_drive_power: 1.0 # Measured in Duty Cycle (0.0-1.0)
     max_turn_power: 1.0 # Measured in Duty Cycle (0.0-1.0)
-<<<<<<< HEAD
-    skimmer_belt_power: 0.25 # Measured in Duty Cycle (0.0-1.0)
-    skimmer_lift_manual_power: 0.35 # Measured in Duty Cycle (0.0-1.0)
-=======
     skimmer_belt_power: -0.2 # Measured in Duty Cycle (0.0-1.0)
     skimmer_lift_manual_power: 0.05 # Measured in Duty Cycle (0.0-1.0)
->>>>>>> 33961f58
     autonomous_field_type: "top" # The type of field ("top", "bottom", "nasa")