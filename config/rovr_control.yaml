--- conflicted
+++ resolved
@@ -6,12 +6,7 @@
     digger_lift_manual_power_down: 0.15 # Measured in Duty Cycle (0.0-1.0)
     digger_lift_manual_power_up: 0.5 # Measured in Duty Cycle (0.0-1.0)
     autonomous_field_type: "cosmic" # The type of field ("cosmic", "top", "bottom", "nasa")
-<<<<<<< HEAD
-    lift_digging_start_position: 100.0 # Measured in potentiometer units (0 to 1023) # TODO: tune this in the real world
-    lift_digging_end_position: 35.0 # Measured in potentiometer units (0 to 1023) # TODO: tune this in the real world
-=======
     lift_digging_start_position: 100.0 # Measured in potentiometer units (0 to 1023)
->>>>>>> 083fbe59
 
     # Auto Dig cost starts at max_dig_cost, and increases to absolute_max_dig_cost
     absolute_max_dig_cost: 200 # Measured as a Costmap grid value (0-255) # TODO: tune this
