# config/nav2_isaac_sim.yaml
# Parameters for Nav2 path planning and navigation
# Based on this: https://github.com/NVIDIA-ISAAC-ROS/nova_carter/blob/main/nova_carter_navigation/params/nova_carter_navigation.yaml
---
bt_navigator:
  ros__parameters:
    use_sim_time: False
    global_frame: odom
    robot_base_frame: base_link
    odom_topic: /odom
    bt_loop_duration: 10
    default_server_timeout: 20
    navigators: ["navigate_to_pose", "navigate_through_poses"]
    #default_nav_to_pose_bt_xml: $(find-pkg-share nova_carter_navigation)/behavior_trees/navigate_to_pose_w_replanning_and_recovery.xml
    #default_nav_through_poses_bt_xml: $(find-pkg-share nova_carter_navigation)/behavior_trees/navigate_through_poses_w_replanning_and_recovery.xml
    navigate_to_pose:
      plugin: "nav2_bt_navigator/NavigateToPoseNavigator"
    navigate_through_poses:
      plugin: "nav2_bt_navigator/NavigateThroughPosesNavigator"
    # 'default_nav_through_poses_bt_xml' and 'default_nav_to_pose_bt_xml' are use defaults:
    # nav2_bt_navigator/navigate_to_pose_w_replanning_and_recovery.xml
    # nav2_bt_navigator/navigate_through_poses_w_replanning_and_recovery.xml
    # They can be set here or via a RewrittenYaml remap from a parent launch file to Nav2.
    plugin_lib_names:
      - nav2_compute_path_to_pose_action_bt_node
      - nav2_compute_path_through_poses_action_bt_node
      - nav2_smooth_path_action_bt_node
      - nav2_follow_path_action_bt_node
      - nav2_spin_action_bt_node
      - nav2_wait_action_bt_node
      - nav2_back_up_action_bt_node
      - nav2_drive_on_heading_bt_node
      - nav2_clear_costmap_service_bt_node
      - nav2_is_stuck_condition_bt_node
      - nav2_goal_reached_condition_bt_node
      - nav2_goal_updated_condition_bt_node
      - nav2_globally_updated_goal_condition_bt_node
      - nav2_is_path_valid_condition_bt_node
      - nav2_initial_pose_received_condition_bt_node
      - nav2_reinitialize_global_localization_service_bt_node
      - nav2_rate_controller_bt_node
      - nav2_distance_controller_bt_node
      - nav2_speed_controller_bt_node
      - nav2_truncate_path_action_bt_node
      - nav2_truncate_path_local_action_bt_node
      - nav2_goal_updater_node_bt_node
      - nav2_recovery_node_bt_node
      - nav2_pipeline_sequence_bt_node
      - nav2_round_robin_node_bt_node
      - nav2_transform_available_condition_bt_node
      - nav2_time_expired_condition_bt_node
      - nav2_path_expiring_timer_condition
      - nav2_distance_traveled_condition_bt_node
      - nav2_single_trigger_bt_node
      - nav2_goal_updated_controller_bt_node
      - nav2_navigate_through_poses_action_bt_node
      - nav2_navigate_to_pose_action_bt_node
      - nav2_remove_passed_goals_action_bt_node
      - nav2_planner_selector_bt_node
      - nav2_controller_selector_bt_node
      - nav2_goal_checker_selector_bt_node
      - nav2_controller_cancel_bt_node
      - nav2_path_longer_on_approach_bt_node
      - nav2_wait_cancel_bt_node
      - nav2_spin_cancel_bt_node
      - nav2_back_up_cancel_bt_node
      - nav2_drive_on_heading_cancel_bt_node
bt_navigator_navigate_through_poses_rclcpp_node:
  ros__parameters:
    use_sim_time: False
bt_navigator_navigate_to_pose_rclcpp_node:
  ros__parameters:
    use_sim_time: False

controller_server:
  ros__parameters:
    tf_buffer_cache_time_ns: 50000000  # 50ms in nanoseconds
    use_sim_time: False
    controller_frequency: 5.0
    progress_checker_plugin: "progress_checker"
    goal_checker_plugins: ["stopped_goal_checker"]
    controller_plugins: ["FollowPath"]
    # Progress checker parameters
    progress_checker:
      plugin: "nav2_controller::PoseProgressChecker"
      required_movement_radius: 0.1
      required_movement_angle: 0.1
      movement_time_allowance: 30.0
    stopped_goal_checker:
      plugin: "nav2_controller::StoppedGoalChecker"
      trans_stopped_velocity: 0.1
      rot_stopped_velocity: 0.1
      xy_goal_tolerance: 0.1
      yaw_goal_tolerance: 0.15
    FollowPath:
      # RotationShimController parameters
      plugin: "nav2_rotation_shim_controller::RotationShimController"
      debug_trajectory_details: True
      primary_controller: "dwb_core::DWBLocalPlanner"
      angular_dist_threshold: 0.785
      forward_sampling_distance: 0.25
      rotate_to_heading_angular_vel: 0.75
      max_angular_accel: 0.75
      simulate_ahead_time: 1.0
      # Primary controller params (DWBLocalPlanner)
      min_vel_x: -0.5
      min_vel_y: 0.0
      max_vel_x: 0.5
      max_vel_y: 0.0
      max_vel_theta: 0.75
      min_speed_xy: -0.5
      max_speed_xy: 0.5
      min_speed_theta: -0.75
      acc_lim_x: 0.5
      acc_lim_y: 0.0
      acc_lim_theta: 0.75
      decel_lim_x: -0.5
      decel_lim_y: 0.0
      decel_lim_theta: -0.75
      vx_samples: 20
      vy_samples: 0
      vtheta_samples: 15
      sim_time: 1.4
      linear_granularity: 0.05
      angular_granularity: 0.025
      transform_tolerance: 0.5
      xy_goal_tolerance: 0.15
      trans_stopped_velocity: 0.1
      short_circuit_trajectory_evaluation: True
      stateful: True
      critics:
        [
          "RotateToGoal",
          "Oscillation",
          "ObstacleFootprint",
          "GoalAlign",
          "PathAlign",
          "PathDist",
          "GoalDist",
        ]
      ObstacleFootprint.scale: 0.1
      PathAlign.scale: 32.0
      PathAlign.forward_point_distance: 0.1
      GoalAlign.scale: 24.0
      GoalAlign.forward_point_distance: 0.1
      PathDist.scale: 32.0
      GoalDist.scale: 24.0
      RotateToGoal.scale: 32.0
      RotateToGoal.slowing_factor: 1.0
      RotateToGoal.lookahead_time: -1.0

# Update velocity smoother default params to match our controller server config
# https://navigation.ros.org/configuration/packages/configuring-velocity-smoother.html
velocity_smoother:
  ros__parameters:
    use_sim_time: False
    smoothing_frequency: 10.0
    scale_velocities: False
    feedback: "OPEN_LOOP"
    max_velocity: [0.5, 0.0, 0.5]
    min_velocity: [-0.5, 0.0, -0.5]
    deadband_velocity: [0.0, 0.0, 0.0]
    velocity_timeout: 1.0
    max_accel: [0.5, 0.0, 0.5]
    max_decel: [-0.5, 0.0, -0.5]
    odom_duration: 0.1

local_costmap:
  local_costmap:
    ros__parameters:
      update_frequency: 5.0
      publish_frequency: 5.0
      global_frame: odom
      robot_base_frame: base_link
      use_sim_time: False
      rolling_window: True
      width: 10
      height: 10
      resolution: 0.05
      footprint: "[ [0.595, 0.38], [-0.595, 0.38,], [-0.595, -0.38], [0.595, -0.38] ]"
      plugins: ["nvblox_base_layer", "inflation_layer"]
      nvblox_base_layer:
        plugin: "nvblox::nav2::NvbloxCostmapLayer"
        enabled: True
        gradient_multiplier: 150.0
        min_grad_diff: 0.02
        lethal_obstacle_cutoff: 0.03
        # Need to play with this. this is just linear multiplier to the values found by the gradient. 
        # As of right now, the formula for the cost value is 
        # cost = min(max_cost, (gradient * gradient_multiplier * max_cost))
        # max cost = 255
        # gradient = abs(height(x - 1) - height(x + 1)) + abs(height(y - 1) - height(y + 1))
        nvblox_map_slice_topic: "/nvblox_node/static_map_slice"
      inflation_layer:
        plugin: "nav2_costmap_2d::InflationLayer"
        enabled: True
        cost_scaling_factor: 8.0
        inflation_radius: 3.0
      always_send_full_costmap: True
  local_costmap_client:
    ros__parameters:
      use_sim_time: False
  local_costmap_rclcpp_node:
    ros__parameters:
      use_sim_time: False

global_costmap:
  global_costmap:
    ros__parameters:
      update_frequency: 2.0
      publish_frequency: 2.0
      global_frame: odom
      robot_base_frame: base_link
      use_sim_time: False
      rolling_window: True
      width: 20
      height: 20
      footprint: "[ [0.595, 0.38], [-0.595, 0.38,], [-0.595, -0.38], [0.595, -0.38] ]"
      resolution: 0.05
      origin_x: -100.0
      origin_y: -100.0
      plugins: ["nvblox_base_layer", "inflation_layer"]
      nvblox_base_layer:
        plugin: "nvblox::nav2::NvbloxCostmapLayer"
        enabled: True
        gradient_multiplier: 1.0
        min_grad_diff: 0.05
        lethal_obstacle_cutoff: 0.08
        nvblox_map_slice_topic: "/nvblox_node/static_map_slice"
      inflation_layer:
        plugin: "nav2_costmap_2d::InflationLayer"
        enabled: True
        cost_scaling_factor: 8.0
        inflation_radius: 5.0
      always_send_full_costmap: True
  global_costmap_client:
    ros__parameters:
      use_sim_time: False
  global_costmap_rclcpp_node:
    ros__parameters:
      use_sim_time: False

planner_server:
  ros__parameters:
    expected_planner_frequency: 0.2
    use_sim_time: False
    planner_plugins: ["GridBased"]
    GridBased:
      allow_reverse: true
      plugin: "nav2_smac_planner/SmacPlannerHybrid"
      downsample_costmap: false # whether or not to downsample the map
      downsampling_factor: 1 # multiplier for the resolution of the costmap layer (e.g. 2 on a 5cm costmap would be 10cm)
      tolerance: 0.25 # dist-to-goal heuristic cost (distance) for valid tolerance endpoints if exact goal cannot be found.
      allow_unknown: true # allow traveling in unknown space
      max_iterations: 1000000 # maximum total iterations to search for before failing (in case unreachable), set to -1 to disable
      max_on_approach_iterations: 1000 # Maximum number of iterations after within tolerances to continue to try to find exact solution
      max_planning_time: 5.0 # max time in s for planner to plan, smooth
      motion_model_for_search: "REEDS_SHEPP" # Hybrid-A* Dubin, Redds-Shepp
      angle_quantization_bins: 72 # Number of angle bins for search
      analytic_expansion_ratio: 3.5 # The ratio to attempt analytic expansions during search for final approach.
      analytic_expansion_max_length: 1.5 # For Hybrid/Lattice nodes: The maximum length of the analytic expansion to be considered valid to prevent unsafe shortcutting
      minimum_turning_radius: 0.20 # minimum turning radius in m of path / vehicle
      reverse_penalty: 1.0 # penalty ≥1.0 for reversing. 1.0 means “no extra cost”
      change_penalty: 0.0 # Penalty to apply if motion is changing directions (L to R), must be >= 0
      non_straight_penalty: 1.2 # Penalty to apply if motion is non-straight, must be => 1
      cost_penalty: 3.0 # Penalty to apply to higher cost areas when adding into the obstacle map dynamic programming distance expansion heuristic. This drives the robot more towards the center of passages. A value between 1.3 - 3.5 is reasonable.
      retrospective_penalty: 0.015
      lookup_table_size: 20.0 # Size of the dubin/reeds-sheep distance window to cache, in meters.
      cache_obstacle_heuristic: true # Cache the obstacle map dynamic programming distance expansion heuristic between subsiquent replannings of the same goal location. Dramatically speeds up replanning performance (40x) if costmap is largely static.
      debug_visualizations: false # For Hybrid nodes: Whether to publish expansions on the /expansions topic as an array of poses (the orientation has no meaning) and the path's footprints on the /planned_footprints topic. WARNING: heavy to compute and to display, for debug only as it degrades the performance.
      use_quadratic_cost_penalty: False
      downsample_obstacle_heuristic: True
      allow_primitive_interpolation: False
      smooth_path: True # If true, does a simple and quick smoothing post-processing to the path
      smoother:
        max_iterations: 1000
        w_smooth: 0.3
        w_data: 0.2
        tolerance: 1.0e-10
        do_refinement: true
        refinement_num: 2

smoother_server:
  ros__parameters:
    use_sim_time: False
    smoother_plugins: ["simple_smoother"]
    simple_smoother:
      plugin: "nav2_smoother::SimpleSmoother"
      tolerance: 1.0e-10
      max_its: 1000
      do_refinement: True

behavior_server:
  ros__parameters:
    costmap_topic: local_costmap/costmap_raw
    footprint_topic: local_costmap/published_footprint
    cycle_frequency: 10.0
<<<<<<< HEAD
    behavior_plugins:
      ["spin", "backup", "drive_on_heading", "wait"]
=======
    behavior_plugins: ["spin", "backup", "drive_on_heading", "wait"]
>>>>>>> d56eb3fa
    spin:
      plugin: "nav2_behaviors/Spin"
    backup:
      plugin: "nav2_behaviors/BackUp"
    drive_on_heading:
      plugin: "nav2_behaviors/DriveOnHeading"
    wait:
      plugin: "nav2_behaviors/Wait"
    global_frame: odom
    robot_base_frame: base_link
    transform_tolerance: 0.5
    use_sim_time: False
    simulate_ahead_time: 1.0
    max_rotational_vel: 0.75
    min_rotational_vel: -0.75
    rotational_acc_lim: 0.75

robot_state_publisher:
  ros__parameters:
<<<<<<< HEAD
    use_sim_time: False
=======
    use_sim_time: False
>>>>>>> d56eb3fa
<|MERGE_RESOLUTION|>--- conflicted
+++ resolved
@@ -295,12 +295,7 @@
     costmap_topic: local_costmap/costmap_raw
     footprint_topic: local_costmap/published_footprint
     cycle_frequency: 10.0
-<<<<<<< HEAD
-    behavior_plugins:
-      ["spin", "backup", "drive_on_heading", "wait"]
-=======
     behavior_plugins: ["spin", "backup", "drive_on_heading", "wait"]
->>>>>>> d56eb3fa
     spin:
       plugin: "nav2_behaviors/Spin"
     backup:
@@ -320,8 +315,4 @@
 
 robot_state_publisher:
   ros__parameters:
-<<<<<<< HEAD
-    use_sim_time: False
-=======
-    use_sim_time: False
->>>>>>> d56eb3fa
+    use_sim_time: False