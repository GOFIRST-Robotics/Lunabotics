# config/nav2_isaac_sim.yaml
# Parameters for Nav2 path planning and navigation
# Based on this: https://github.com/NVIDIA-ISAAC-ROS/nova_carter/blob/main/nova_carter_navigation/params/nova_carter_navigation.yaml
---
bt_navigator:
  ros__parameters:
    use_sim_time: False
    global_frame: odom
    robot_base_frame: base_link
    odom_topic: /odom
    bt_loop_duration: 10
    default_server_timeout: 20
    navigators: ['navigate_to_pose', 'navigate_through_poses']
    navigate_to_pose:
      plugin: "nav2_bt_navigator/NavigateToPoseNavigator"
    navigate_through_poses:
      plugin: "nav2_bt_navigator/NavigateThroughPosesNavigator"
    # 'default_nav_through_poses_bt_xml' and 'default_nav_to_pose_bt_xml' are use defaults:
    # nav2_bt_navigator/navigate_to_pose_w_replanning_and_recovery.xml
    # nav2_bt_navigator/navigate_through_poses_w_replanning_and_recovery.xml
    # They can be set here or via a RewrittenYaml remap from a parent launch file to Nav2.
    plugin_lib_names:
      - nav2_compute_path_to_pose_action_bt_node
      - nav2_compute_path_through_poses_action_bt_node
      - nav2_smooth_path_action_bt_node
      - nav2_follow_path_action_bt_node
      - nav2_spin_action_bt_node
      - nav2_wait_action_bt_node
      - nav2_assisted_teleop_action_bt_node
      - nav2_back_up_action_bt_node
      - nav2_drive_on_heading_bt_node
      - nav2_clear_costmap_service_bt_node
      - nav2_is_stuck_condition_bt_node
      - nav2_goal_reached_condition_bt_node
      - nav2_goal_updated_condition_bt_node
      - nav2_globally_updated_goal_condition_bt_node
      - nav2_is_path_valid_condition_bt_node
      - nav2_initial_pose_received_condition_bt_node
      - nav2_reinitialize_global_localization_service_bt_node
      - nav2_rate_controller_bt_node
      - nav2_distance_controller_bt_node
      - nav2_speed_controller_bt_node
      - nav2_truncate_path_action_bt_node
      - nav2_truncate_path_local_action_bt_node
      - nav2_goal_updater_node_bt_node
      - nav2_recovery_node_bt_node
      - nav2_pipeline_sequence_bt_node
      - nav2_round_robin_node_bt_node
      - nav2_transform_available_condition_bt_node
      - nav2_time_expired_condition_bt_node
      - nav2_path_expiring_timer_condition
      - nav2_distance_traveled_condition_bt_node
      - nav2_single_trigger_bt_node
      - nav2_goal_updated_controller_bt_node
      - nav2_is_battery_low_condition_bt_node
      - nav2_navigate_through_poses_action_bt_node
      - nav2_navigate_to_pose_action_bt_node
      - nav2_remove_passed_goals_action_bt_node
      - nav2_planner_selector_bt_node
      - nav2_controller_selector_bt_node
      - nav2_goal_checker_selector_bt_node
      - nav2_controller_cancel_bt_node
      - nav2_path_longer_on_approach_bt_node
      - nav2_wait_cancel_bt_node
      - nav2_spin_cancel_bt_node
      - nav2_back_up_cancel_bt_node
      - nav2_assisted_teleop_cancel_bt_node
      - nav2_drive_on_heading_cancel_bt_node
      - nav2_is_battery_charging_condition_bt_node
bt_navigator_navigate_through_poses_rclcpp_node:
  ros__parameters:
    use_sim_time: False
bt_navigator_navigate_to_pose_rclcpp_node:
  ros__parameters:
    use_sim_time: False

controller_server:
  ros__parameters:
    use_sim_time: False
    controller_frequency: 20.0
    progress_checker_plugin: "progress_checker"
    goal_checker_plugins: ["stopped_goal_checker"]
    controller_plugins: ["FollowPath"]
    # Progress checker parameters
    progress_checker:
      plugin: "nav2_controller::SimpleProgressChecker"
      required_movement_radius: 0.5
      movement_time_allowance: 10.0
    stopped_goal_checker:
      plugin: "nav2_controller::StoppedGoalChecker"
      trans_stopped_velocity: 0.1
      rot_stopped_velocity: 0.1
      xy_goal_tolerance: 0.25
      yaw_goal_tolerance: 0.25
    FollowPath:
      plugin: "nav2_mppi_controller::MPPIController"
      time_steps: 56
      model_dt: 0.05
      batch_size: 2000
      vx_std: 0.2
      wz_std: 0.4
      vx_max: 0.5
      vx_min: -0.35
      wz_max: 1.9
      iteration_count: 1
      prune_distance: 1.7
      transform_tolerance: 0.1
      temperature: 0.3
      gamma: 0.015
      motion_model: "DiffDrive"
      visualize: false
      reset_period: 1.0 # (only in Humble)
      regenerate_noises: false
      TrajectoryVisualizer:
        trajectory_step: 5
        time_step: 3
      critics: ["ConstraintCritic", "ObstaclesCritic", "GoalCritic", "GoalAngleCritic", "PathAlignCritic", "PathFollowCritic", "PathAngleCritic", "PreferForwardCritic"]
      ConstraintCritic:
        enabled: true
        cost_power: 1
        cost_weight: 4.0
      GoalCritic:
        enabled: true
        cost_power: 1
        cost_weight: 5.0
        threshold_to_consider: 1.4
      GoalAngleCritic:
        enabled: true
        cost_power: 1
        cost_weight: 3.0
        threshold_to_consider: 0.5
      PreferForwardCritic:
        enabled: true
        cost_power: 1
        cost_weight: 5.0
        threshold_to_consider: 0.5
      ObstaclesCritic:
        enabled: true
        cost_power: 1
        repulsion_weight: 4.0
        critical_weight: 20.0
        consider_footprint: True
        collision_cost: 10000.0
        collision_margin_distance: 0.1
        near_goal_distance: 0.5
        inflation_radius: 0.8 # (only in Humble)
        cost_scaling_factor: 10.0 # (only in Humble)
      PathAlignCritic:
        enabled: true
        cost_power: 1
        cost_weight: 14.0
        max_path_occupancy_ratio: 0.05
        trajectory_point_step: 3
        threshold_to_consider: 0.5
        offset_from_furthest: 20
        use_path_orientations: false
      PathFollowCritic:
        enabled: true
        cost_power: 1
        cost_weight: 5.0
        offset_from_furthest: 5
        threshold_to_consider: 1.4
      PathAngleCritic:
        enabled: true
        cost_power: 1
        cost_weight: 2.0
        offset_from_furthest: 4
        threshold_to_consider: 0.5
        max_angle_to_furthest: 1.0
        mode: 0
        # TwirlingCritic:
        #   enabled: true
        #   twirling_cost_power: 1
        #   twirling_cost_weight: 10.0

    # Progress checker parameters
    progress_checker:
      plugin: "nav2_controller::SimpleProgressChecker"
      required_movement_radius: 0.5
      movement_time_allowance: 50.0
    # Goal checker parameters
    general_goal_checker:
      plugin: "nav2_controller::SimpleGoalChecker"
      xy_goal_tolerance: 0.25
      yaw_goal_tolerance: 0.25
      stateful: True
    # DWB parameters
    FollowPath:
      # Primary controller params (DWBLocalPlanner)
      plugin: "dwb_core::DWBLocalPlanner"
      debug_trajectory_details: True
      min_vel_x: -2.0 # TODO: adjust this if needed (m/s)
      min_vel_y: 0.0
      max_vel_x: 2.0 # TODO: adjust this if needed (m/s)
      max_vel_y: 0.0
      max_vel_theta: 1.0 # TODO: adjust this if needed (rad/s)
      min_speed_xy: -2.0 # TODO: adjust this if needed (m/s)
      max_speed_xy: 2.0 # TODO: adjust this if needed (m/s)
      min_speed_theta: -1.0 # TODO: adjust this if needed (rad/s)
      acc_lim_x: 1.0 # TODO: adjust this if needed (m/s^2)
      acc_lim_y: 0.0
      acc_lim_theta: 1.0 # TODO: adjust this if needed (rad/s^2)
      decel_lim_x: -1.0 # TODO: adjust this if needed (m/s^2)
      decel_lim_y: 0.0
      decel_lim_theta: -1.0 # TODO: adjust this if needed (rad/s^2)
      vx_samples: 30
      vy_samples: 10
      vtheta_samples: 20
      sim_time: 1.4
      linear_granularity: 0.05
      angular_granularity: 0.025
      transform_tolerance: 0.2
      xy_goal_tolerance: 0.25
      trans_stopped_velocity: 0.25
      short_circuit_trajectory_evaluation: True
      stateful: True
      critics:
        [
          "RotateToGoal",
          "Oscillation",
          "ObstacleFootprint",
          "GoalAlign",
          "PathAlign",
          "PathDist",
          "GoalDist",
        ]
      ObstacleFootprint.scale: 0.02
      PathAlign.scale: 32.0
      PathAlign.forward_point_distance: 0.1
      GoalAlign.scale: 24.0
      GoalAlign.forward_point_distance: 0.1
      PathDist.scale: 32.0
      GoalDist.scale: 24.0
      RotateToGoal.scale: 32.0
      RotateToGoal.slowing_factor: 1.0
      RotateToGoal.lookahead_time: -1.0

# Update velocity smoother default params to match our controller server config
# https://navigation.ros.org/configuration/packages/configuring-velocity-smoother.html
velocity_smoother:
  ros__parameters:
    use_sim_time: False
    smoothing_frequency: 20.0
    scale_velocities: False
    feedback: "OPEN_LOOP"
    max_velocity: [0.7, 0.0, 1.0]
    min_velocity: [-0.7, 0.0, -1.0]
    deadband_velocity: [0.0, 0.0, 0.0]
    velocity_timeout: 1.0
    max_accel: [2.5, 0.0, 3.2]
    max_decel: [-2.5, 0.0, -3.2]
    odom_duration: 0.1

local_costmap:
  local_costmap:
    ros__parameters:
      update_frequency: 10.0
      publish_frequency: 10.0
      global_frame: odom
      robot_base_frame: base_link
      use_sim_time: False
      rolling_window: True
      width: 10
      height: 10
      resolution: 0.05
      footprint: "[ [0.36585, 0.7127], [0.36585, -0.7127], [-0.36585, -0.7127], [-0.36585, 0.7127] ]"
      plugins: ["nvblox_base_layer", "inflation_layer"]
      nvblox_base_layer:
        plugin: "nvblox::nav2::NvbloxCostmapLayer"
        enabled: True
        max_obstacle_distance: 1.0
        gradient_multiplier: 50.0 
        # Need to play with this. this is just linear multiplier to the values found by the gradient. 
        # As of right now, the formula for the cost value is 
        # cost = min(max_cost, (gradient * gradient_multiplier * max_cost))
        # max cost = 255
        # gradient = abs(height(x - 1) - height(x + 1)) + abs(height(y - 1) - height(y + 1))
        nvblox_map_slice_topic: "/nvblox_node/static_map_slice"
      inflation_layer:
        plugin: "nav2_costmap_2d::InflationLayer"
        enabled: True
        cost_scaling_factor: 8.0
<<<<<<< HEAD
        inflation_radius: 0.9
=======
        inflation_radius: 0.8
>>>>>>> b4cbd2b7
      always_send_full_costmap: True
  local_costmap_client:
    ros__parameters:
      use_sim_time: False
  local_costmap_rclcpp_node:
    ros__parameters:
      use_sim_time: False

global_costmap:
  global_costmap:
    ros__parameters:
      update_frequency: 10.0
      publish_frequency: 10.0
      global_frame: odom
      robot_base_frame: base_link
      use_sim_time: False
      rolling_window: True
      width: 200
      height: 200
      footprint: "[ [0.36585, 0.7127], [0.36585, -0.7127], [-0.36585, -0.7127], [-0.36585, 0.7127] ]"
      resolution: 0.1
      origin_x: -100.0
      origin_y: -100.0
      plugins: ["nvblox_base_layer", "inflation_layer"]
      nvblox_base_layer:
        plugin: "nvblox::nav2::NvbloxCostmapLayer"
        enabled: True
        max_obstacle_distance: 1.0
        nvblox_map_slice_topic: "/nvblox_node/static_map_slice"
      inflation_layer:
        plugin: "nav2_costmap_2d::InflationLayer"
        enabled: True
        cost_scaling_factor: 4.0
<<<<<<< HEAD
        inflation_radius: 0.9
=======
        inflation_radius: 0.8
>>>>>>> b4cbd2b7
      always_send_full_costmap: True
  global_costmap_client:
    ros__parameters:
      use_sim_time: False
  global_costmap_rclcpp_node:
    ros__parameters:
      use_sim_time: False

planner_server:
  ros__parameters:
    expected_planner_frequency: 1.0
    use_sim_time: False
    planner_plugins: ["GridBased"]
    GridBased:
      plugin: "nav2_smac_planner/SmacPlannerHybrid"
      downsample_costmap: false # whether or not to downsample the map
      downsampling_factor: 1 # multiplier for the resolution of the costmap layer (e.g. 2 on a 5cm costmap would be 10cm)
      tolerance: 0.25 # dist-to-goal heuristic cost (distance) for valid tolerance endpoints if exact goal cannot be found.
      allow_unknown: true # allow traveling in unknown space
      max_iterations: 1000000 # maximum total iterations to search for before failing (in case unreachable), set to -1 to disable
      max_on_approach_iterations: 1000 # Maximum number of iterations after within tolerances to continue to try to find exact solution
      max_planning_time: 5.0 # max time in s for planner to plan, smooth
      motion_model_for_search: "REEDS_SHEPP" # Hybrid-A* Dubin, Redds-Shepp
      angle_quantization_bins: 72 # Number of angle bins for search
      analytic_expansion_ratio: 3.5 # The ratio to attempt analytic expansions during search for final approach.
      analytic_expansion_max_length: 1.5 # For Hybrid/Lattice nodes: The maximum length of the analytic expansion to be considered valid to prevent unsafe shortcutting
      minimum_turning_radius: 0.20 # minimum turning radius in m of path / vehicle
      reverse_penalty: 2.0 # Penalty to apply if motion is reversing, must be => 1
      change_penalty: 0.0 # Penalty to apply if motion is changing directions (L to R), must be >= 0
      non_straight_penalty: 1.2 # Penalty to apply if motion is non-straight, must be => 1
      cost_penalty: 3.0 # Penalty to apply to higher cost areas when adding into the obstacle map dynamic programming distance expansion heuristic. This drives the robot more towards the center of passages. A value between 1.3 - 3.5 is reasonable.
      retrospective_penalty: 0.015
      lookup_table_size: 20.0 # Size of the dubin/reeds-sheep distance window to cache, in meters.
      cache_obstacle_heuristic: false # Cache the obstacle map dynamic programming distance expansion heuristic between subsiquent replannings of the same goal location. Dramatically speeds up replanning performance (40x) if costmap is largely static.
      debug_visualizations: false # For Hybrid nodes: Whether to publish expansions on the /expansions topic as an array of poses (the orientation has no meaning) and the path's footprints on the /planned_footprints topic. WARNING: heavy to compute and to display, for debug only as it degrades the performance.
      use_quadratic_cost_penalty: False
      downsample_obstacle_heuristic: True
      allow_primitive_interpolation: False
      smooth_path: True # If true, does a simple and quick smoothing post-processing to the path
      smoother:
        max_iterations: 1000
        w_smooth: 0.3
        w_data: 0.2
        tolerance: 1.0e-10
        do_refinement: true
        refinement_num: 2

smoother_server:
  ros__parameters:
    use_sim_time: False
    smoother_plugins: ["simple_smoother"]
    simple_smoother:
      plugin: "nav2_smoother::SimpleSmoother"
      tolerance: 1.0e-10
      max_its: 1000
      do_refinement: True

behavior_server:
  ros__parameters:
    costmap_topic: local_costmap/costmap_raw
    footprint_topic: local_costmap/published_footprint
    cycle_frequency: 10.0
    behavior_plugins: ["spin", "backup", "drive_on_heading", "assisted_teleop", "wait"]
    spin:
      plugin: "nav2_behaviors/Spin"
    backup:
      plugin: "nav2_behaviors/BackUp"
    drive_on_heading:
      plugin: "nav2_behaviors/DriveOnHeading"
    wait:
      plugin: "nav2_behaviors/Wait"
    assisted_teleop:
      plugin: "nav2_behaviors/AssistedTeleop"
    global_frame: odom
    robot_base_frame: base_link
    transform_tolerance: 0.1
    use_sim_time: False
    simulate_ahead_time: 2.0
    max_rotational_vel: 1.0
    min_rotational_vel: 0.4
    rotational_acc_lim: 3.2

robot_state_publisher:
  ros__parameters:
    use_sim_time: False

waypoint_follower:
  ros__parameters:
    use_sim_time: False
    loop_rate: 20
    stop_on_failure: false
    waypoint_task_executor_plugin: "wait_at_waypoint"
    wait_at_waypoint:
      plugin: "nav2_waypoint_follower::WaitAtWaypoint"
      enabled: True
      waypoint_pause_duration: 200<|MERGE_RESOLUTION|>--- conflicted
+++ resolved
@@ -143,7 +143,7 @@
         collision_cost: 10000.0
         collision_margin_distance: 0.1
         near_goal_distance: 0.5
-        inflation_radius: 0.8 # (only in Humble)
+        inflation_radius: 0.9 # (only in Humble)
         cost_scaling_factor: 10.0 # (only in Humble)
       PathAlignCritic:
         enabled: true
@@ -280,11 +280,7 @@
         plugin: "nav2_costmap_2d::InflationLayer"
         enabled: True
         cost_scaling_factor: 8.0
-<<<<<<< HEAD
         inflation_radius: 0.9
-=======
-        inflation_radius: 0.8
->>>>>>> b4cbd2b7
       always_send_full_costmap: True
   local_costmap_client:
     ros__parameters:
@@ -318,11 +314,7 @@
         plugin: "nav2_costmap_2d::InflationLayer"
         enabled: True
         cost_scaling_factor: 4.0
-<<<<<<< HEAD
         inflation_radius: 0.9
-=======
-        inflation_radius: 0.8
->>>>>>> b4cbd2b7
       always_send_full_costmap: True
   global_costmap_client:
     ros__parameters:
