--- conflicted
+++ resolved
@@ -189,22 +189,6 @@
       # Primary controller params (DWBLocalPlanner)
       plugin: "dwb_core::DWBLocalPlanner"
       debug_trajectory_details: True
-<<<<<<< HEAD
-      min_vel_x: -0.5  # TODO: adjust this if needed (m/s)
-      min_vel_y: 0.0  # TODO: adjust this if needed (m/s)
-      max_vel_x: 0.5  # TODO: adjust this if needed (m/s)
-      max_vel_y: 0.0  # TODO: adjust this if needed (m/s)
-      max_vel_theta: 0.5  # TODO: adjust this if needed (m/s)
-      min_speed_xy: -0.5  # TODO: adjust this if needed (m/s)
-      max_speed_xy: 0.5  # TODO: adjust this if needed (m/s)
-      min_speed_theta: -0.5  # TODO: adjust this if needed (m/s)
-      acc_lim_x: 1.0  # TODO: adjust this if needed (m/s^2)
-      acc_lim_y: 0.0  # TODO: adjust this if needed (m/s^2)
-      acc_lim_theta: 1.0  # TODO: adjust this if needed (m/s^2)
-      decel_lim_x: -1.0  # TODO: adjust this if needed (m/s^2)
-      decel_lim_y: 0.0  # TODO: adjust this if needed (m/s^2)
-      decel_lim_theta: -1.0  # TODO: adjust this if needed (m/s^2)
-=======
       min_vel_x: -2.0 # TODO: adjust this if needed (m/s)
       min_vel_y: 0.0
       max_vel_x: 2.0 # TODO: adjust this if needed (m/s)
@@ -219,7 +203,6 @@
       decel_lim_x: -1.0 # TODO: adjust this if needed (m/s^2)
       decel_lim_y: 0.0
       decel_lim_theta: -1.0 # TODO: adjust this if needed (rad/s^2)
->>>>>>> c3ba2860
       vx_samples: 30
       vy_samples: 10
       vtheta_samples: 20
@@ -260,22 +243,12 @@
     smoothing_frequency: 20.0
     scale_velocities: False
     feedback: "OPEN_LOOP"
-<<<<<<< HEAD
-    max_velocity: [1.0, 0.0, 2.0]
-    min_velocity: [-1.0, 0.0, -2.0]
-    deadband_velocity: [0.0, 0.0, 0.0]
-    velocity_timeout: 1.0
-    max_accel: [1.0, 0.0, 2.0]
-    max_decel: [-1.0, 0.0, -2.0]
-    odom_topic: "odom"
-=======
     max_velocity: [0.7, 0.0, 1.0]
     min_velocity: [-0.7, 0.0, -1.0]
     deadband_velocity: [0.0, 0.0, 0.0]
     velocity_timeout: 1.0
     max_accel: [2.5, 0.0, 3.2]
     max_decel: [-2.5, 0.0, -3.2]
->>>>>>> c3ba2860
     odom_duration: 0.1
 
 local_costmap:
