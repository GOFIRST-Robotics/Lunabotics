--- conflicted
+++ resolved
@@ -18,13 +18,8 @@
 ---
 bt_navigator:
   ros__parameters:
-<<<<<<< HEAD
-    use_sim_time: true
-    global_frame: odom
-=======
-    use_sim_time: False
+    use_sim_time: true
     global_frame: map
->>>>>>> 03d39800
     robot_base_frame: zed2i_camera_link
     odom_topic: /odom
     bt_loop_duration: 20
